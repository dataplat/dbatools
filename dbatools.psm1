$start = Get-Date

if (($PSVersionTable.PSVersion.Major -lt 6) -or ($PSVersionTable.Keys -contains "Platform" -and $PSVersionTable.Platform -eq "Win32NT")) {
    $script:isWindows = $true
} else {
    $script:isWindows = $false
}

if ($PSVersionTable.PSVersion.Major -lt 3) {
    # requires doesnt work on modules
    throw "This module only supports PowerShell v3 and above"
}

#region Import helper functions
function Import-ModuleFile {
    <#
    .SYNOPSIS
        Helps import dbatools files according to configuration

    .DESCRIPTION
        Helps import dbatools files according to configuration
        Always dotsource this function!

    .PARAMETER Path
        The full path to the file to import

    .EXAMPLE
        PS C:\> Import-ModuleFile -Path $function.FullName

        Imports the file stored at '$function.FullName'
    #>
    [CmdletBinding()]
    param (
        $Path
    )

    if ($script:doDotSource) {
        . (Resolve-Path -Path $Path)
    } else {
        $ExecutionContext.InvokeCommand.InvokeScript($false, ([scriptblock]::Create([io.file]::ReadAllText((Resolve-Path -Path $Path).ProviderPath))), $null, $null)
    }
}

function Write-ImportTime {
    <#
    .SYNOPSIS
        Writes an entry to the import module time debug list

    .DESCRIPTION
        Writes an entry to the import module time debug list

    .PARAMETER Text
        The message to write

    .EXAMPLE
        PS C:\> Write-ImportTime -Text "Starting SMO Import"

        Adds the message "Starting SMO Import" to the debug list
#>
    [CmdletBinding()]
    param (
        [string]$Text,
        $Timestamp = (Get-Date)
    )

    if ($dbatools_disableTimeMeasurements) { return }

    if (-not $script:dbatools_ImportPerformance) { $script:dbatools_ImportPerformance = @() }

    if ($null -eq ([System.Management.Automation.PSTypeName]'Sqlcollaborative.Dbatools.Configuration.Config').Type) {
        $script:dbatools_ImportPerformance += New-Object PSObject -Property @{ Time = $timestamp; Action = $Text }
    } else {
        if ([Sqlcollaborative.Dbatools.dbaSystem.DebugHost]::ImportTimeEntries.Count -eq 0) {
            foreach ($entry in $script:dbatools_ImportPerformance) { [Sqlcollaborative.Dbatools.dbaSystem.DebugHost]::ImportTimeEntries.Add((New-Object Sqlcollaborative.Dbatools.dbaSystem.StartTimeEntry($entry.Action, $entry.Time, ([System.Management.Automation.Runspaces.Runspace]::DefaultRunspace.InstanceId)))) }
        }

        [Sqlcollaborative.Dbatools.dbaSystem.DebugHost]::ImportTimeEntries.Add((New-Object Sqlcollaborative.Dbatools.dbaSystem.StartTimeEntry($Text, $timestamp, ([System.Management.Automation.Runspaces.Runspace]::DefaultRunspace.InstanceId))))
    }
}

Write-ImportTime -Text "Start" -Timestamp $start
Write-ImportTime -Text "Loading import helper functions"
#endregion Import helper functions

# Not supporting the provider path at this time 2/28/2017
if (((Resolve-Path .\).Path).StartsWith("SQLSERVER:\")) {
    Write-Warning "SQLSERVER:\ provider not supported. Please change to another directory and reload the module."
    Write-Warning "Going to continue loading anyway, but expect issues."
}

Write-ImportTime -Text "Resolved path to not SQLSERVER PSDrive"

$script:PSModuleRoot = $PSScriptRoot

if (($PSVersionTable.Keys -contains "PSEdition") -and ($PSVersionTable.PSEdition -ne 'Desktop')) {
    $script:core = $true
} else {
    $script:core = $false
}

#region Import Defines
$dbatoolsSystemUserNode = Get-ItemProperty -Path "HKCU:\SOFTWARE\Microsoft\WindowsPowerShell\dbatools\System" -ErrorAction Ignore
$dbatoolsSystemSystemNode = Get-ItemProperty -Path "HKLM:\SOFTWARE\Microsoft\WindowsPowerShell\dbatools\System" -ErrorAction Ignore

#region Dot Sourcing
# Detect whether at some level dotsourcing was enforced
$script:doDotSource = $false
if ($dbatools_dotsourcemodule) { $script:doDotSource = $true }
if ($dbatoolsSystemSystemNode.DoDotSource) { $script:doDotSource = $true }
if ($dbatoolsSystemUserNode.DoDotSource) { $script:doDotSource = $true }
#endregion Dot Sourcing

#region Copy DLL Mode
$script:copyDllMode = $false
if ($dbatools_copydllmode) { $script:copyDllMode = $true }
if ($dbatoolsSystemSystemNode.CopyDllMode) { $script:copyDllMode = $true }
if ($dbatoolsSystemUserNode.CopyDllMode) { $script:copyDllMode = $true }
#endregion Copy DLL Mode

#region Always Compile
$script:alwaysBuildLibrary = $false
if ($dbatools_alwaysbuildlibrary) { $script:alwaysBuildLibrary = $true }
if ($dbatoolsSystemSystemNode.AlwaysBuildLibrary) { $script:alwaysBuildLibrary = $true }
if ($dbatoolsSystemUserNode.AlwaysBuildLibrary) { $script:alwaysBuildLibrary = $true }
#endregion Always Compile

#region Serial Import
$script:serialImport = $false
if ($dbatools_serialimport) { $script:serialImport = $true }
if ($dbatoolsSystemSystemNode.SerialImport) { $script:serialImport = $true }
if ($dbatoolsSystemUserNode.SerialImport) { $script:serialImport = $true }
#endregion Serial Import

#region Multi File Import
$script:multiFileImport = $false
if ($dbatools_multiFileImport) { $script:multiFileImport = $true }
if ($dbatoolsSystemSystemNode.MultiFileImport) { $script:multiFileImport = $true }
if ($dbatoolsSystemUserNode.MultiFileImport) { $script:multiFileImport = $true }
if ((Test-Path -Path "$script:PSModuleRoot\.git") -or $dbatools_enabledebug) { $script:multiFileImport = $true; $script:serialImport = $true }
if ((Test-Path -Path "$script:PSModuleRoot/.git") -or $dbatools_enabledebug) { $script:multiFileImport = $true; $script:serialImport = $true }
#endregion Multi File Import

Write-ImportTime -Text "Validated defines"
#endregion Import Defines

if (($PSVersionTable.PSVersion.Major -le 5) -or $script:isWindows) {
    Get-ChildItem -Path (Resolve-Path "$script:PSModuleRoot\bin\") -Filter "*.dll" -Recurse | Unblock-File -ErrorAction Ignore
    Write-ImportTime -Text "Unblocking Files"
}


$script:DllRoot = (Resolve-Path -Path "$script:PSModuleRoot\bin\").ProviderPath

<#
# Removed this because it doesn't seem to work well xplat and on win7 and it doesn't provide enough value
# Define folder in which to copy dll files before importing
if (-not $script:copyDllMode) { $script:DllRoot = (Resolve-Path "$script:PSModuleRoot\bin\") }
else {
    $libraryTempPath = (Resolve-Path "$($env:TEMP)\dbatools-$(Get-Random -Minimum 1000000 -Maximum 9999999)")
    while (Test-Path -Path $libraryTempPath) {
        $libraryTempPath = (Resolve-Path "$($env:TEMP)\dbatools-$(Get-Random -Minimum 1000000 -Maximum 9999999)")
    }
    $script:DllRoot = $libraryTempPath
    $null = New-Item -Path $libraryTempPath -ItemType Directory
}
#>

if (-not ([System.Management.Automation.PSTypeName]'Microsoft.SqlServer.Management.Smo.Server').Type) {
    . Import-ModuleFile "$script:PSModuleRoot\internal\scripts\smoLibraryImport.ps1"
    Write-ImportTime -Text "Starting import SMO libraries"
}

<#

    Do the rest of the loading

#>

# This technique helps a little bit
# https://becomelotr.wordpress.com/2017/02/13/expensive-dot-sourcing/

# Load our own custom library
# Should always come before function imports
. Import-ModuleFile "$script:PSModuleRoot\bin\library.ps1"
. Import-ModuleFile "$script:PSModuleRoot\bin\typealiases.ps1"
Write-ImportTime -Text "Loading dbatools library"

# Tell the library where the module is based, just in case
[Sqlcollaborative.Dbatools.dbaSystem.SystemHost]::ModuleBase = $script:PSModuleRoot

if ($script:multiFileImport) {
    # All internal functions privately available within the toolset
    foreach ($function in (Get-ChildItem -Path (Resolve-Path -Path "$script:PSModuleRoot\internal\functions\") -Recurse | Where-Object Extension -EQ '.ps1')) {
        . Import-ModuleFile $function.FullName
    }
    Write-ImportTime -Text "Loading Internal Commands"

    . Import-ModuleFile -Path (Resolve-Path -Path "$script:PSModuleRoot\internal\scripts\cmdlets.ps1")
    Write-ImportTime -Text "Registering cmdlets"

    # All exported functions
    foreach ($function in (Get-ChildItem -Path (Resolve-Path -Path "$script:PSModuleRoot\functions\") -Recurse | Where-Object Extension -EQ '.ps1')) {
        . Import-ModuleFile $function.FullName
    }
    Write-ImportTime -Text "Loading Public Commands"

} else {
    . (Resolve-Path -Path "$script:PSModuleRoot\allcommands.ps1")
    Write-ImportTime -Text "Loading Public and Private Commands"

    . Import-ModuleFile (Resolve-Path -Path "$script:PSModuleRoot\internal\scripts\cmdlets.ps1")
    Write-ImportTime -Text "Registering cmdlets"
}

# Load configuration system
# Should always go after library and path setting
. Import-ModuleFile "$script:PSModuleRoot\internal\configurations\configuration.ps1"
Write-ImportTime -Text "Configuration System"

# Resolving the path was causing trouble when it didn't exist yet
# Not converting the path separators based on OS was also an issue.
if (-not ([Sqlcollaborative.Dbatools.Message.LogHost]::LoggingPath)) {
    [Sqlcollaborative.Dbatools.Message.LogHost]::LoggingPath = Join-DbaPath $script:AppData "PowerShell" "dbatools"
}

# Run all optional code
# Note: Each optional file must include a conditional governing whether it's run at all.
# Validations were moved into the other files, in order to prevent having to update dbatools.psm1 every time
# 96ms
foreach ($function in (Get-ChildItem -Path (Resolve-Path -Path "$script:PSModuleRoot\optional\*.ps1"))) {
    . Import-ModuleFile $function.FullName
}
Write-ImportTime -Text "Loading Optional Commands"

# Process TEPP parameters
. Import-ModuleFile -Path (Resolve-Path -Path "$script:PSModuleRoot\internal\scripts\insertTepp.ps1")
Write-ImportTime -Text "Loading TEPP"


# Process transforms
. Import-ModuleFile -Path (Resolve-Path -Path "$script:PSModuleRoot\internal\scripts\message-transforms.ps1")
Write-ImportTime -Text "Loading Message Transforms"

# Load scripts that must be individually run at the end #
#-------------------------------------------------------#

# Start the logging system (requires the configuration system up and running)
. Import-ModuleFile -Path (Resolve-Path -Path "$script:PSModuleRoot\internal\scripts\logfilescript.ps1")
Write-ImportTime -Text "Script: Logging"

# Start the tepp asynchronous update system (requires the configuration system up and running)
. Import-ModuleFile -Path (Resolve-Path -Path "$script:PSModuleRoot\internal\scripts\updateTeppAsync.ps1")
Write-ImportTime -Text "Script: Asynchronous TEPP Cache"

# Start the maintenance system (requires pretty much everything else already up and running)
. Import-ModuleFile -Path (Resolve-Path -Path "$script:PSModuleRoot\internal\scripts\dbatools-maintenance.ps1")
Write-ImportTime -Text "Script: Maintenance"

#region Aliases
# I renamed this function to be more accurate - 1ms
# changed to a script var so it can be used in the Rename-DbatoolsCommand
$script:renames = @(
    @{
        "AliasName"  = "Copy-SqlAgentCategory"
        "Definition" = "Copy-DbaAgentJobCategory"
    },
    @{
        "AliasName"  = "Copy-SqlAlert"
        "Definition" = "Copy-DbaAgentAlert"
    },
    @{
        "AliasName"  = "Copy-SqlAudit"
        "Definition" = "Copy-DbaServerAudit"
    },
    @{
        "AliasName"  = "Copy-SqlAuditSpecification"
        "Definition" = "Copy-DbaServerAuditSpecification"
    },
    @{
        "AliasName"  = "Copy-SqlBackupDevice"
        "Definition" = "Copy-DbaBackupDevice"
    },
    @{
        "AliasName"  = "Copy-SqlCentralManagementServer"
        "Definition" = "Copy-DbaCmsRegServer"
    },
    @{
        "AliasName"  = "Copy-SqlCredential"
        "Definition" = "Copy-DbaCredential"
    },
    @{
        "AliasName"  = "Copy-SqlCustomError"
        "Definition" = "Copy-DbaCustomError"
    },
    @{
        "AliasName"  = "Copy-SqlDatabase"
        "Definition" = "Copy-DbaDatabase"
    },
    @{
        "AliasName"  = "Copy-SqlDatabaseAssembly"
        "Definition" = "Copy-DbaDbAssembly"
    },
    @{
        "AliasName"  = "Copy-SqlDatabaseMail"
        "Definition" = "Copy-DbaDbMail"
    },
    @{
        "AliasName"  = "Copy-SqlDataCollector"
        "Definition" = "Copy-DbaDataCollector"
    },
    @{
        "AliasName"  = "Copy-SqlEndpoint"
        "Definition" = "Copy-DbaEndpoint"
    },
    @{
        "AliasName"  = "Copy-SqlExtendedEvent"
        "Definition" = "Copy-DbaXESession"
    },
    @{
        "AliasName"  = "Copy-SqlJob"
        "Definition" = "Copy-DbaAgentJob"
    },
    @{
        "AliasName"  = "Copy-SqlJobServer"
        "Definition" = "Copy-SqlServerAgent"
    },
    @{
        "AliasName"  = "Copy-SqlLinkedServer"
        "Definition" = "Copy-DbaLinkedServer"
    },
    @{
        "AliasName"  = "Copy-SqlLogin"
        "Definition" = "Copy-DbaLogin"
    },
    @{
        "AliasName"  = "Copy-SqlOperator"
        "Definition" = "Copy-DbaAgentOperator"
    },
    @{
        "AliasName"  = "Copy-SqlPolicyManagement"
        "Definition" = "Copy-DbaPolicyManagement"
    },
    @{
        "AliasName"  = "Copy-SqlProxyAccount"
        "Definition" = "Copy-DbaAgentProxy"
    },
    @{
        "AliasName"  = "Copy-SqlResourceGovernor"
        "Definition" = "Copy-DbaResourceGovernor"
    },
    @{
        "AliasName"  = "Copy-SqlServerAgent"
        "Definition" = "Copy-DbaAgentServer"
    },
    @{
        "AliasName"  = "Copy-SqlServerTrigger"
        "Definition" = "Copy-DbaServerTrigger"
    },
    @{
        "AliasName"  = "Copy-SqlSharedSchedule"
        "Definition" = "Copy-DbaAgentSchedule"
    },
    @{
        "AliasName"  = "Copy-SqlSpConfigure"
        "Definition" = "Copy-DbaSpConfigure"
    },
    @{
        "AliasName"  = "Copy-SqlSsisCatalog"
        "Definition" = "Copy-DbaSsisCatalog"
    },
    @{
        "AliasName"  = "Copy-SqlSysDbUserObjects"
        "Definition" = "Copy-DbaSysDbUserObject"
    },
    @{
        "AliasName"  = "Copy-SqlUserDefinedMessage"
        "Definition" = "Copy-SqlCustomError"
    },
    @{
        "AliasName"  = "Expand-SqlTLogResponsibly"
        "Definition" = "Expand-DbaDbLogFile"
    },
    @{
        "AliasName"  = "Export-SqlLogin"
        "Definition" = "Export-DbaLogin"
    },
    @{
        "AliasName"  = "Export-SqlSpConfigure"
        "Definition" = "Export-DbaSpConfigure"
    },
    @{
        "AliasName"  = "Export-SqlUser"
        "Definition" = "Export-DbaUser"
    },
    @{
        "AliasName"  = "Find-SqlDuplicateIndex"
        "Definition" = "Find-DbaDuplicateIndex"
    },
    @{
        "AliasName"  = "Find-SqlUnusedIndex"
        "Definition" = "Find-DbaDbUnusedIndex"
    },
    @{
        "AliasName"  = "Get-SqlMaxMemory"
        "Definition" = "Get-DbaMaxMemory"
    },
    @{
        "AliasName"  = "Get-SqlRegisteredServerName"
        "Definition" = "Get-DbaCmsRegServer"
    },
    @{
        "AliasName"  = "Get-DbaCmsRegServerName"
        "Definition" = "Get-DbaCmsRegServer"
    },
    @{
        "AliasName"  = "Get-SqlServerKey"
        "Definition" = "Get-DbaProductKey"
    },
    @{
        "AliasName"  = "Import-SqlSpConfigure"
        "Definition" = "Import-DbaSpConfigure"
    },
    @{
        "AliasName"  = "Install-SqlWhoIsActive"
        "Definition" = "Install-DbaWhoIsActive"
    },
    @{
        "AliasName"  = "Remove-SqlDatabaseSafely"
        "Definition" = "Remove-DbaDatabaseSafely"
    },
    @{
        "AliasName"  = "Remove-SqlOrphanUser"
        "Definition" = "Remove-DbaDbOrphanUser"
    },
    @{
        "AliasName"  = "Repair-SqlOrphanUser"
        "Definition" = "Repair-DbaDbOrphanUser"
    },
    @{
        "AliasName"  = "Reset-SqlAdmin"
        "Definition" = "Reset-DbaAdmin"
    },
    @{
        "AliasName"  = "Reset-SqlSaPassword"
        "Definition" = "Reset-SqlAdmin"
    },
    @{
        "AliasName"  = "Set-SqlMaxMemory"
        "Definition" = "Set-DbaMaxMemory"
    },
    @{
        "AliasName"  = "Set-SqlTempDbConfiguration"
        "Definition" = "Set-DbaTempdbConfig"
    },
    @{
        "AliasName"  = "Show-SqlDatabaseList"
        "Definition" = "Show-DbaDbList"
    },
    @{
        "AliasName"  = "Show-SqlMigrationConstraint"
        "Definition" = "Test-SqlMigrationConstraint"
    },
    @{
        "AliasName"  = "Show-SqlServerFileSystem"
        "Definition" = "Show-DbaServerFileSystem"
    },
    @{
        "AliasName"  = "Show-SqlWhoIsActive"
        "Definition" = "Invoke-DbaWhoIsActive"
    },
    @{
        "AliasName"  = "Start-SqlMigration"
        "Definition" = "Start-DbaMigration"
    },
    @{
        "AliasName"  = "Sync-SqlLoginPermissions"
        "Definition" = "Sync-DbaLoginPermission"
    },
    @{
        "AliasName"  = "Sync-DbaSqlLoginPermission"
        "Definition" = "Sync-DbaLoginPermission"
    },
    @{
        "AliasName"  = "Test-SqlConnection"
        "Definition" = "Test-DbaConnection"
    },
    @{
        "AliasName"  = "Test-SqlDiskAllocation"
        "Definition" = "Test-DbaDiskAllocation"
    },
    @{
        "AliasName"  = "Test-SqlMigrationConstraint"
        "Definition" = "Test-DbaMigrationConstraint"
    },
    @{
        "AliasName"  = "Test-SqlNetworkLatency"
        "Definition" = "Test-DbaNetworkLatency"
    },
    @{
        "AliasName"  = "Test-SqlPath"
        "Definition" = "Test-DbaPath"
    },
    @{
        "AliasName"  = "Test-SqlTempDbConfiguration"
        "Definition" = "Test-DbaTempdbConfig"
    },
    @{
        "AliasName"  = "Watch-SqlDbLogin"
        "Definition" = "Watch-DbaDbLogin"
    },
    @{
        "AliasName"  = "Get-DiskSpace"
        "Definition" = "Get-DbaDiskSpace"
    },
    @{
        "AliasName"  = "Restore-HallengrenBackup"
        "Definition" = "Restore-SqlBackupFromDirectory"
    },
    @{
        "AliasName"  = "Get-DbaDatabaseFreeSpace"
        "Definition" = "Get-DbaDbSpace"
    },
    @{
        "AliasName"  = "Set-DbaQueryStoreConfig"
        "Definition" = "Set-DbaDbQueryStoreOption"
    },
    @{
        "AliasName"  = "Get-DbaQueryStoreConfig"
        "Definition" = "Get-DbaDbQueryStoreOption"
    },
    @{
        "AliasName"  = "Connect-DbaServer"
        "Definition" = "Connect-DbaInstance"
    },
    @{
        "AliasName"  = "Get-DbaInstance"
        "Definition" = "Connect-DbaInstance"
    },
    @{
        "AliasName"  = "Get-DbaXEventSession"
        "Definition" = "Get-DbaXESession"
    },
    @{
        "AliasName"  = "Get-DbaXEventSessionTarget"
        "Definition" = "Get-DbaXESessionTarget"
    },
    @{
        "AliasName"  = "Read-DbaXEventFile"
        "Definition" = "Read-DbaXEFile"
    },
    @{
        "AliasName"  = "Watch-DbaXEventSession"
        "Definition" = "Watch-DbaXESession"
    },
    @{
        "AliasName"  = "Get-DbaDatabaseCertificate"
        "Definition" = "Get-DbaDbCertificate"
    },
    @{
        "AliasName"  = "New-DbaDatabaseCertificate"
        "Definition" = "New-DbaDbCertificate"
    },
    @{
        "AliasName"  = "Remove-DbaDatabaseCertificate"
        "Definition" = "Remove-DbaDbCertificate"
    },
    @{
        "AliasName"  = "Restore-DbaDatabaseCertificate"
        "Definition" = "Restore-DbaDbCertificate"
    },
    @{
        "AliasName"  = "Backup-DbaDatabaseCertificate"
        "Definition" = "Backup-DbaDbCertificate"
    },
    @{
        "AliasName"  = "Find-DbaDatabaseGrowthEvent"
        "Definition" = "Find-DbaDbGrowthEvent"
    },
    @{
        "AliasName"  = "Get-DbaTraceFile"
        "Definition" = "Get-DbaTrace"
    },
    @{
        "AliasName"  = "Out-DbaDataTable"
        "Definition" = "ConvertTo-DbaDataTable"
    },
    @{
        "AliasName"  = "Invoke-DbaCmd"
        "Definition" = "Invoke-DbaQuery"
    },
    @{
        "AliasName"  = "Test-DbaVirtualLogFile"
        "Definition" = "Test-DbaDbVirtualLogFile"
    },
    @{
        "AliasName"  = "Test-DbaFullRecoveryModel"
        "Definition" = "Test-DbaDbRecoveryModel"
    },
    @{
        "AliasName"  = "Get-DbaDatabaseSnapshot"
        "Definition" = "Get-DbaDbSnapshot"
    },
    @{
        "AliasName"  = "New-DbaDatabaseSnapshot"
        "Definition" = "New-DbaDbSnapshot"
    },
    @{
        "AliasName"  = "Remove-DbaDatabaseSnapshot"
        "Definition" = "Remove-DbaDbSnapshot"
    },
    @{
        "AliasName"  = "Restore-DbaDatabaseSnapshot"
        "Definition" = "Restore-DbaDbSnapshot"
    },
    @{
        "AliasName"  = "Get-DbaLog"
        "Definition" = "Get-DbaErrorLog"
    },
    @{
        "AliasName"  = "Test-DbaValidLogin"
        "Definition" = "Test-DbaWindowsLogin"
    },
    @{
        "AliasName"  = "Get-DbaJobCategory"
        "Definition" = "Get-DbaAgentJobCategory"
    },
    @{
        "AliasName"  = "Invoke-DbaDatabaseShrink"
        "Definition" = "Invoke-DbaDbShrink"
    },
    @{
        "AliasName"  = "Get-DbaPolicy"
        "Definition" = "Get-DbaPbmPolicy"
    },
    @{
        "AliasName"  = "Backup-DbaDatabaseMasterKey"
        "Definition" = "Backup-DbaDbMasterKey"
    },
    @{
        "AliasName"  = "Get-DbaDatabaseMasterKey"
        "Definition" = "Get-DbaDbMasterKey"
    },
    @{
        "AliasName"  = "Remove-DbaDatabaseMasterKey"
        "Definition" = "Remove-DbaDbMasterKey"
    },
    @{
        "AliasName"  = "New-DbaDatabaseMasterKey"
        "Definition" = "New-DbaDbMasterKey"
    },
    @{
        "AliasName"  = "Get-DbaDatabaseAssembly"
        "Definition" = "Get-DbaDbAssembly"
    },
    @{
        "AliasName"  = "Copy-DbaDatabaseAssembly"
        "Definition" = "Copy-DbaDbAssembly"
    },
    @{
        "AliasName"  = "Get-DbaDatabaseEncryption"
        "Definition" = "Get-DbaDbEncryption"
    },
    @{
        "AliasName"  = "Get-DbaDatabaseFile"
        "Definition" = "Get-DbaDbFile"
    },
    @{
        "AliasName"  = "Get-DbaDatabasePartitionFunction"
        "Definition" = "Get-DbaDbPartitionFunction"
    },
    @{
        "AliasName"  = "Get-DbaDatabasePartitionScheme"
        "Definition" = "Get-DbaDbPartitionScheme"
    },
    @{
        "AliasName"  = "Get-DbaDatabaseSpace"
        "Definition" = "Get-DbaDbSpace"
    },
    @{
        "AliasName"  = "Get-DbaDatabaseState"
        "Definition" = "Get-DbaDbState"
    },
    @{
        "AliasName"  = "Get-DbaDatabaseUdf"
        "Definition" = "Get-DbaDbUdf"
    },
    @{
        "AliasName"  = "Get-DbaDatabaseUser"
        "Definition" = "Get-DbaDbUser"
    },
    @{
        "AliasName"  = "Get-DbaDatabaseView"
        "Definition" = "Get-DbaDbView"
    },
    @{
        "AliasName"  = "Invoke-DbaDatabaseClone"
        "Definition" = "Invoke-DbaDbClone"
    },
    @{
        "AliasName"  = "Invoke-DbaDatabaseUpgrade"
        "Definition" = "Invoke-DbaDbUpgrade"
    },
    @{
        "AliasName"  = "Set-DbaDatabaseOwner"
        "Definition" = "Set-DbaDbOwner"
    },
    @{
        "AliasName"  = "Set-DbaDatabaseState"
        "Definition" = "Set-DbaDbState"
    },
    @{
        "AliasName"  = "Show-DbaDatabaseList"
        "Definition" = "Show-DbaDbList"
    },
    @{
        "AliasName"  = "Test-DbaDatabaseCollation"
        "Definition" = "Test-DbaDbCollation"
    },
    @{
        "AliasName"  = "Test-DbaDatabaseCompatibility"
        "Definition" = "Test-DbaDbCompatibility"
    },
    @{
        "AliasName"  = "Test-DbaDatabaseOwner"
        "Definition" = "Test-DbaDbOwner"
    },
    @{
        "AliasName"  = "Clear-DbaSqlConnectionPool"
        "Definition" = "Clear-DbaConnectionPool"
    },
    @{
        "AliasName"  = "Copy-DbaSqlDataCollector"
        "Definition" = "Copy-DbaDataCollector"
    },
    @{
        "AliasName"  = "Copy-DbaSqlPolicyManagement"
        "Definition" = "Copy-DbaPolicyManagement"
    },
    @{
        "AliasName"  = "Copy-DbaSqlServerAgent"
        "Definition" = "Copy-DbaAgentServer"
    },
    @{
        "AliasName"  = "Get-DbaSqlBuildReference"
        "Definition" = "Get-DbaBuildReference"
    },
    @{
        "AliasName"  = "Get-DbaSqlFeature"
        "Definition" = "Get-DbaFeature"
    },
    @{
        "AliasName"  = "Get-DbaSqlInstanceProperty"
        "Definition" = "Get-DbaInstanceProperty"
    },
    @{
        "AliasName"  = "Get-DbaSqlInstanceUserOption"
        "Definition" = "Get-DbaInstanceUserOption"
    },
    @{
        "AliasName"  = "Get-DbaSqlManagementObject"
        "Definition" = "Get-DbaManagementObject"
    },
    @{
        "AliasName"  = "Get-DbaSqlModule"
        "Definition" = "Get-DbaModule"
    },
    @{
        "AliasName"  = "Get-DbaSqlProductKey"
        "Definition" = "Get-DbaProductKey"
    },
    @{
        "AliasName"  = "Get-DbaSqlRegistryRoot"
        "Definition" = "Get-DbaRegistryRoot"
    },
    @{
        "AliasName"  = "Get-DbaSqlService"
        "Definition" = "Get-DbaService"
    },
    @{
        "AliasName"  = "Invoke-DbaSqlQuery"
        "Definition" = "Invoke-DbaQuery"
    },
    @{
        "AliasName"  = "New-DbaSqlConnectionString"
        "Definition" = "New-DbaConnectionString"
    },
    @{
        "AliasName"  = "New-DbaSqlConnectionStringBuilder"
        "Definition" = "New-DbaConnectionStringBuilder"
    },
    @{
        "AliasName"  = "New-DbaSqlDirectory"
        "Definition" = "New-DbaDirectory"
    },
    @{
        "AliasName"  = "Restart-DbaSqlService"
        "Definition" = "Restart-DbaService"
    },
    @{
        "AliasName"  = "Start-DbaSqlService"
        "Definition" = "Start-DbaService"
    },
    @{
        "AliasName"  = "Stop-DbaSqlService"
        "Definition" = "Stop-DbaService"
    },
    @{
        "AliasName"  = "Test-DbaSqlBuild"
        "Definition" = "Test-DbaBuild"
    },
    @{
        "AliasName"  = "Test-DbaSqlManagementObject"
        "Definition" = "Test-DbaManagementObject"
    },
    @{
        "AliasName"  = "Test-DbaSqlPath"
        "Definition" = "Test-DbaPath"
    },
    @{
        "AliasName"  = "Update-DbaSqlServiceAccount"
        "Definition" = "Update-DbaServiceAccount"
    },
    @{
        "AliasName"  = "Set-DbaTempDbConfiguration"
        "Definition" = "Set-DbaTempdbConfig"
    },
    @{
        "AliasName"  = "Test-DbaTempDbConfiguration"
        "Definition" = "Test-DbaTempdbConfig"
    },
    @{
        "AliasName"  = "Export-DbaDacpac"
        "Definition" = "Export-DbaDacPackage"
    },
    @{
        "AliasName"  = "Publish-DbaDacpac"
        "Definition" = "Publish-DbaDacPackage"
    },
    @{
        "AliasName"  = "Get-DbaConfig"
        "Definition" = "Get-DbatoolsConfig"
    },
    @{
        "AliasName"  = "Set-DbaConfig"
        "Definition" = "Set-DbatoolsConfig"
    },
    @{
        "AliasName"  = "Get-DbaConfigValue"
        "Definition" = "Get-DbatoolsConfigValue"
    },
    @{
        "AliasName"  = "Register-DbaConfig"
        "Definition" = "Register-DbatoolsConfig"
    },
    @{
        "AliasName"  = "New-DbaPublishProfile"
        "Definition" = "New-DbaDacProfile"
    },
    @{
        "AliasName"  = "Get-DbaDbQueryStoreOptions"
        "Definition" = "Get-DbaDbQueryStoreOption"
    },
    @{
        "AliasName"  = "Set-DbaDbQueryStoreOptions"
        "Definition" = "Set-DbaDbQueryStoreOption"
    },
    @{
        "AliasName"  = "Copy-DbaDatabaseMail"
        "Definition" = "Copy-DbaDbMail"
    },
    @{
        "AliasName"  = "Get-DbaUserLevelPermission"
        "Definition" = "Get-DbaUserPermission"
    },
    @{
        "AliasName"  = "Get-DbaDistributor"
        "Definition" = "Get-DbaRepDistributor"
    },
    @{
        "AliasName"  = "Get-DbaTable"
        "Definition" = "Get-DbaDbTable"
    },
    @{
        "AliasName"  = "Copy-DbaTableData"
        "Definition" = "Copy-DbaDbTableData"
    }, @{
        "AliasName"  = "Add-DbaRegisteredServer"
        "Definition" = "Add-DbaCmsRegServer"
    },
    @{
        "AliasName"  = "Add-DbaRegisteredServerGroup"
        "Definition" = "Add-DbaCmsRegServerGroup"
    },
    @{
        "AliasName"  = "Export-DbaRegisteredServer"
        "Definition" = "Export-DbaCmsRegServer"
    },
    @{
        "AliasName"  = "Get-DbaRegisteredServerGroup"
        "Definition" = "Get-DbaCmsRegServerGroup"
    },
    @{
        "AliasName"  = "Get-DbaRegisteredServerStore"
        "Definition" = "Get-DbaCmsRegServerStore"
    },
    @{
        "AliasName"  = "Import-DbaRegisteredServer"
        "Definition" = "Import-DbaCmsRegServer"
    },
    @{
        "AliasName"  = "Move-DbaRegisteredServer"
        "Definition" = "Move-DbaCmsRegServer"
    },
    @{
        "AliasName"  = "Move-DbaRegisteredServerGroup"
        "Definition" = "Move-DbaCmsRegServerGroup"
    },
    @{
        "AliasName"  = "Remove-DbaRegisteredServer"
        "Definition" = "Remove-DbaCmsRegServer"
    },
    @{
        "AliasName"  = "Remove-DbaRegisteredServerGroup"
        "Definition" = "Remove-DbaCmsRegServerGroup"
    },
    @{
        "AliasName"  = "Get-DbaLogShippingError"
        "Definition" = "Get-DbaDbLogShipError"
    },
    @{
        "AliasName"  = "Invoke-DbaLogShipping"
        "Definition" = "Invoke-DbaDbLogShipping"
    },
    @{
        "AliasName"  = "Invoke-DbaLogShippingRecovery"
        "Definition" = "Invoke-DbaDbLogShipRecovery"
    },
    @{
        "AliasName"  = "Test-DbaLogShippingStatus"
        "Definition" = "Test-DbaDbLogShipStatus"
    },
    @{
        "AliasName"  = "Get-DbaRoleMember"
        "Definition" = "Get-DbaDbRoleMember"
    },
    @{
        "AliasName"  = "Get-DbaRestoreHistory"
        "Definition" = "Get-DbaDbRestoreHistory"
    },
    @{
        "AliasName"  = "Expand-DbaTLogResponsibly"
        "Definition" = "Expand-DbaDbLogFile"
    },
    @{
        "AliasName"  = "Test-DbaRecoveryModel"
        "Definition" = "Test-DbaDbRecoveryModel"
    },
    @{
        "AliasName"  = "Copy-DbaAgentCategory"
        "Definition" = "Copy-DbaAgentJobCategory"
    },
    @{
        "AliasName"  = "Copy-DbaAgentProxyAccount"
        "Definition" = "Copy-DbaAgentProxy"
    },
    @{
        "AliasName"  = "Copy-DbaAgentSharedSchedule"
        "Definition" = "Copy-DbaAgentSchedule"
    },
    @{
        "AliasName"  = "Copy-DbaCentralManagementServer"
        "Definition" = "Copy-DbaCmsRegServer"
    },
    @{
        "AliasName"  = "Copy-DbaExtendedEvent"
        "Definition" = "Copy-DbaXESession"
    },
    @{
        "AliasName"  = "Copy-DbaQueryStoreConfig"
        "Definition" = "Copy-DbaDbQueryStoreOption"
    },
    @{
        "AliasName"  = "Import-DbaCsvToSql"
        "Definition" = "Import-DbaCsv"
    },
    @{
        "AliasName"  = "Set-DbaJobOwner"
        "Definition" = "Set-DbaAgentJobOwner"
    },
    @{
        "AliasName"  = "Get-DbaOrphanUser"
        "Definition" = "Get-DbaDbOrphanUser"
    },
    @{
        "AliasName"  = "Remove-DbaOrphanUser"
        "Definition" = "Remove-DbaDbOrphanUser"
    },
    @{
        "AliasName"  = "Repair-DbaOrphanUser"
        "Definition" = "Repair-DbaDbOrphanUser"
    },
    @{
        "AliasName"  = "Test-DbaJobOwner"
        "Definition" = "Test-DbaAgentJobOwner"
    }
)

$script:renames | ForEach-Object {
    if (-not (Test-Path Alias:$($_.AliasName))) { Set-Alias -Scope Global -Name $($_.AliasName) -Value $($_.Definition) }
}


# Leave forever
$forever = @(
    @{
        "AliasName"  = "Write-DbaDataTable"
        "Definition" = "Write-DbaDbTableData"
    },
    @{
        "AliasName"  = "Attach-DbaDatabase"
        "Definition" = "Mount-DbaDatabase"
    },
    @{
        "AliasName"  = "Detach-DbaDatabase"
        "Definition" = "Dismount-DbaDatabase"
    },
    @{
        "AliasName"  = "Get-DbaRegisteredServer"
        "Definition" = "Get-DbaCmsRegServer"
    }
)
$forever | ForEach-Object {
    if (-not (Test-Path Alias:$($_.AliasName))) { Set-Alias -Scope Global -Name $($_.AliasName) -Value $($_.Definition) }
}
#endregion Aliases

#region Post-Import Cleanup
Write-ImportTime -Text "Loading Aliases"

# region Commands
$script:xplat = @(
    'Start-DbaMigration',
    'Copy-DbaDatabase',
    'Copy-DbaLogin',
    'Copy-DbaAgentServer',
    'Copy-DbaSpConfigure',
    'Copy-DbaDbMail',
    'Copy-DbaDbAssembly',
    'Copy-DbaAgentSchedule',
    'Copy-DbaAgentOperator',
    'Copy-DbaAgentJob',
    'Copy-DbaCustomError',
    'Copy-DbaServerAuditSpecification',
    'Copy-DbaEndpoint',
    'Copy-DbaServerAudit',
    'Copy-DbaServerRole',
    'Copy-DbaResourceGovernor',
    'Copy-DbaXESession',
    'Copy-DbaServerTrigger',
    'Copy-DbaCmsRegServer',
    'Copy-DbaSysDbUserObject',
    'Copy-DbaAgentProxy',
    'Copy-DbaAgentAlert',
    'Copy-DbaStartupProcedure',
<<<<<<< HEAD
    'Get-DbaDbDetachedFileInfo',
    'Restore-DbaBackupFromDirectory',
=======
    'Get-DbaDetachedDatabaseInfo',
>>>>>>> 3104c255
    'Copy-DbaAgentJobCategory',
    'Test-DbaPath',
    'Export-DbaLogin',
    'Watch-DbaDbLogin',
    'Expand-DbaDbLogFile',
    'Test-DbaMigrationConstraint',
    'Test-DbaNetworkLatency',
    'Find-DbaDuplicateIndex',
    'Remove-DbaDatabaseSafely',
    'Set-DbaTempdbConfig',
    'Test-DbaTempdbConfig',
    'Repair-DbaDbOrphanUser',
    'Remove-DbaDbOrphanUser',
    'Find-DbaDbUnusedIndex',
    'Get-DbaDbSpace',
    'Test-DbaDbOwner',
    'Set-DbaDbOwner',
    'Test-DbaAgentJobOwner',
    'Set-DbaAgentJobOwner',
    'Test-DbaDbVirtualLogFile',
    'Get-DbaDbRestoreHistory',
    'Get-DbaTcpPort',
    'Test-DbaDbCompatibility',
    'Test-DbaDbCollation',
    'Test-DbaConnectionAuthScheme',
    'Test-DbaServerName',
    'Repair-DbaServerName',
    'Stop-DbaProcess',
    'Find-DbaOrphanedFile',
    'Get-DbaAvailabilityGroup',
    'Get-DbaLastGoodCheckDb',
    'Get-DbaProcess',
    'Get-DbaRunningJob',
    'Set-DbaMaxDop',
    'Test-DbaDbRecoveryModel',
    'Test-DbaMaxDop',
    'Remove-DbaBackup',
    'Get-DbaPermission',
    'Get-DbaLastBackup',
    'Connect-DbaInstance',
    'Get-DbaBackupHistory',
    'Read-DbaBackupHeader',
    'Test-DbaLastBackup',
    'Get-DbaMaxMemory',
    'Set-DbaMaxMemory',
    'Get-DbaDbSnapshot',
    'Remove-DbaDbSnapshot',
    'Get-DbaDbRoleMember',
    'Get-DbaServerRoleMember',
    'Resolve-DbaNetworkName',
    'Export-DbaAvailabilityGroup',
    'Write-DbaDbTableData',
    'New-DbaDbSnapshot',
    'Restore-DbaDbSnapshot',
    'Get-DbaServerTrigger',
    'Get-DbaDbTrigger',
    'Get-DbaDbState',
    'Set-DbaDbState',
    'Get-DbaHelpIndex',
    'Get-DbaAgentAlert',
    'Get-DbaAgentOperator',
    'Get-DbaSpConfigure',
    'Rename-DbaLogin',
    'Find-DbaAgentJob',
    'Find-DbaDatabase',
    'Get-DbaXESession',
    'Test-DbaOptimizeForAdHoc',
    'Find-DbaStoredProcedure',
    'Measure-DbaBackupThroughput',
    'Get-DbaDatabase',
    'Find-DbaUserObject',
    'Get-DbaDependency',
    'Find-DbaCommand',
    'Backup-DbaDatabase',
    'New-DbaDirectory',
    'Get-DbaDbQueryStoreOption',
    'Set-DbaDbQueryStoreOption',
    'Restore-DbaDatabase',
    'Copy-DbaDbQueryStoreOption',
    'Get-DbaExecutionPlan',
    'Export-DbaExecutionPlan',
    'Set-DbaSpConfigure',
    'Test-DbaIdentityUsage',
    'Get-DbaDbAssembly',
    'Get-DbaAgentJob',
    'Get-DbaCustomError',
    'Get-DbaCredential',
    'Get-DbaBackupDevice',
    'Get-DbaAgentProxy',
    'Get-DbaDbEncryption',
    'Remove-DbaDatabase',
    'Get-DbaQueryExecutionTime',
    'Get-DbaTempdbUsage',
    'Find-DbaDbGrowthEvent',
    'Test-DbaLinkedServerConnection',
    'Get-DbaDbFile',
    'Read-DbaTransactionLog',
    'Get-DbaDbTable',
    'Invoke-DbaDbShrink',
    'Get-DbaEstimatedCompletionTime',
    'Get-DbaLinkedServer',
    'New-DbaAgentJob',
    'Get-DbaLogin',
    'New-DbaScriptingOption',
    'Save-DbaDiagnosticQueryScript',
    'Invoke-DbaDiagnosticQuery',
    'Export-DbaDiagnosticQuery',
    'Invoke-DbaWhoIsActive',
    'Set-DbaAgentJob',
    'Remove-DbaAgentJob',
    'New-DbaAgentJobStep',
    'Set-DbaAgentJobStep',
    'Remove-DbaAgentJobStep',
    'New-DbaAgentSchedule',
    'Set-DbaAgentSchedule',
    'Remove-DbaAgentSchedule',
    'Backup-DbaDbCertificate',
    'Get-DbaDbCertificate',
    'Get-DbaEndpoint',
    'Get-DbaDbMasterKey',
    'Get-DbaSchemaChangeHistory',
    'Get-DbaServerAudit',
    'Get-DbaServerAuditSpecification',
    'Get-DbaProductKey',
    'Get-DbatoolsLog',
    'Restore-DbaDbCertificate',
    'New-DbaDbCertificate',
    'New-DbaDbMasterKey',
    'New-DbaServiceMasterKey',
    'Remove-DbaDbCertificate',
    'Remove-DbaDbMasterKey',
    'New-DbaConnectionStringBuilder',
    'Get-DbaInstanceProperty',
    'Get-DbaInstanceUserOption',
    'New-DbaConnectionString',
    'Get-DbaAgentSchedule',
    'Read-DbaTraceFile',
    'Get-DbaServerInstallDate',
    'Backup-DbaDbMasterKey',
    'Get-DbaAgentJobHistory',
    'Get-DbaMaintenanceSolutionLog',
    'Invoke-DbaDbLogShipRecovery',
    'Find-DbaTrigger',
    'Find-DbaView',
    'Invoke-DbaDbUpgrade',
    'Get-DbaDbUser',
    'Get-DbaAgentLog',
    'Get-DbaDbMailLog',
    'Get-DbaDbMailHistory',
    'Get-DbaDbView',
    'Get-DbaDbUdf',
    'Get-DbaDbPartitionFunction',
    'Get-DbaDbPartitionScheme',
    'Get-DbaDefaultPath',
    'Get-DbaDbStoredProcedure',
    'Test-DbaDbCompression',
    'Mount-DbaDatabase',
    'Dismount-DbaDatabase',
    'Get-DbaAgReplica',
    'Get-DbaAgDatabase',
    'Get-DbaModule',
    'Sync-DbaLoginPermission',
    'New-DbaCredential',
    'Get-DbaFile',
    'Set-DbaDbCompression',
    'Get-DbaTraceFlag',
    'Invoke-DbaCycleErrorLog',
    'Get-DbaAvailableCollation',
    'Get-DbaUserPermission',
    'Get-DbaAgHadr',
    'Find-DbaSimilarTable',
    'Get-DbaTrace',
    'Get-DbaSuspectPage',
    'Get-DbaWaitStatistic',
    'Clear-DbaWaitStatistics',
    'Get-DbaTopResourceUsage',
    'New-DbaLogin',
    'Get-DbaAgListener',
    'Invoke-DbaDbClone',
    'Disable-DbaTraceFlag',
    'Enable-DbaTraceFlag',
    'Start-DbaAgentJob',
    'Stop-DbaAgentJob',
    'New-DbaAgentProxy',
    'Test-DbaDbLogShipStatus',
    'Get-DbaXESessionTarget',
    'New-DbaXESmartTargetResponse',
    'New-DbaXESmartTarget',
    'Get-DbaDbVirtualLogFile',
    'Get-DbaBackupInformation',
    'Start-DbaXESession',
    'Stop-DbaXESession',
    'Set-DbaDbRecoveryModel',
    'Get-DbaDbRecoveryModel',
    'Get-DbaWaitingTask',
    'Remove-DbaDbUser',
    'Get-DbaDump',
    'Invoke-DbaAdvancedRestore',
    'Format-DbaBackupInformation',
    'Get-DbaAgentJobStep',
    'Test-DbaBackupInformation',
    'Invoke-DbaBalanceDataFiles',
    'Select-DbaBackupInformation',
    'Publish-DbaDacPackage',
    'Copy-DbaDbTableData',
    'Invoke-DbaQuery',
    'Remove-DbaLogin',
    'Get-DbaAgentJobCategory',
    'New-DbaAgentJobCategory',
    'Remove-DbaAgentJobCategory',
    'Set-DbaAgentJobCategory',
    'Get-DbaDbRole',
    'Get-DbaServerRole',
    'Find-DbaBackup',
    'Remove-DbaXESession',
    'New-DbaXESession',
    'Get-DbaXEStore',
    'New-DbaXESmartTableWriter',
    'New-DbaXESmartReplay',
    'New-DbaXESmartEmail',
    'New-DbaXESmartQueryExec',
    'Start-DbaXESmartTarget',
    'Get-DbaDbOrphanUser',
    'Get-DbaOpenTransaction',
    'Get-DbaDbLogShipError',
    'Test-DbaBuild',
    'Get-DbaXESessionTemplate',
    'ConvertTo-DbaXESession',
    'Start-DbaTrace',
    'Stop-DbaTrace',
    'Remove-DbaTrace',
    'Set-DbaLogin',
    'Copy-DbaXESessionTemplate',
    'Get-DbaXEObject',
    'ConvertTo-DbaDataTable',
    'Find-DbaDisabledIndex',
    'Get-DbaXESmartTarget',
    'Remove-DbaXESmartTarget',
    'Stop-DbaXESmartTarget',
    'Get-DbaCmsRegServerGroup',
    'New-DbaDbUser',
    'Measure-DbaDiskSpaceRequirement',
    'New-DbaXESmartCsvWriter',
    'Invoke-DbaXeReplay',
    'Find-DbaInstance',
    'Test-DbaDiskSpeed',
    'Get-DbaDbExtentDiff',
    'Read-DbaAuditFile',
    'Get-DbaDbCompression',
    'Invoke-DbaDbDecryptObject',
    'Get-DbaDbForeignKey',
    'Get-DbaDbCheckConstraint',
    'Set-DbaAgentAlert',
    'Get-DbaWaitResource',
    'Get-DbaDbPageInfo',
    'Get-DbaConnection',
    'Test-DbaLoginPassword',
    'Get-DbaErrorLogConfig',
    'Set-DbaErrorLogConfig',
    'Get-DbaPlanCache',
    'Clear-DbaPlanCache',
    'ConvertTo-DbaTimeline',
    'Get-DbaDbMail',
    'Get-DbaDbMailAccount',
    'Get-DbaDbMailProfile',
    'Get-DbaDbMailConfig',
    'Get-DbaDbMailServer',
    'New-DbaDbMailServer',
    'New-DbaDbMailAccount',
    'New-DbaDbMailProfile',
    'Get-DbaResourceGovernor',
    'Get-DbaRgResourcePool',
    'Get-DbaRgWorkloadGroup',
    'Get-DbaRgClassifierFunction',
    'Export-DbaInstance',
    'Invoke-DbatoolsRenameHelper',
    'Measure-DbatoolsImport',
    'Get-DbaDeprecatedFeature',
    'Test-DbaDeprecatedFeature'
    'Get-DbaDbFeatureUsage',
    'Stop-DbaEndpoint',
    'Start-DbaEndpoint',
    'Set-DbaDbMirror',
    'Repair-DbaDbMirror',
    'Remove-DbaEndpoint',
    'Remove-DbaDbMirrorMonitor',
    'Remove-DbaDbMirror',
    'New-DbaEndpoint',
    'Invoke-DbaDbMirroring',
    'Invoke-DbaDbMirrorFailover',
    'Get-DbaDbMirrorMonitor',
    'Get-DbaDbMirror',
    'Add-DbaDbMirrorMonitor',
    'Test-DbaEndpoint',
    'Get-DbaDbSharePoint',
    'Get-DbaDbMemoryUsage',
    'Clear-DbaLatchStatistics',
    'Get-DbaCpuRingBuffer',
    'Get-DbaIoLatency',
    'Get-DbaLatchStatistic',
    'Get-DbaSpinLockStatistic',
    'Add-DbaAgDatabase',
    'Add-DbaAgListener',
    'Add-DbaAgReplica',
    'Grant-DbaAgPermission',
    'Invoke-DbaAgFailover',
    'Join-DbaAvailabilityGroup',
    'New-DbaAvailabilityGroup',
    'Remove-DbaAgDatabase',
    'Remove-DbaAgListener',
    'Remove-DbaAvailabilityGroup',
    'Revoke-DbaAgPermission',
    'Get-DbaDbCompatibility',
    'Set-DbaDbCompatibility',
    'Invoke-DbatoolsFormatter',
    'Remove-DbaAgReplica',
    'Resume-DbaAgDbDataMovement',
    'Set-DbaAgListener',
    'Set-DbaAgReplica',
    'Set-DbaAvailabilityGroup',
    'Set-DbaEndpoint',
    'Suspend-DbaAgDbDataMovement',
    'Sync-DbaAvailabilityGroup',
    'Get-DbaMemoryCondition',
    'Remove-DbaDbBackupRestoreHistory',
    'New-DbaDatabase'
    'New-DbaDacOption',
    'Get-DbaDbccHelp',
    'Get-DbaDbccMemoryStatus',
    'Get-DbaDbccProcCache',
    'Get-DbaDbccUserOption',
    'Get-DbaAgentServer',
    'Set-DbaAgentServer',
    'Invoke-DbaDbccFreeCache'
    'Export-DbatoolsConfig',
    'Import-DbatoolsConfig',
    'Reset-DbatoolsConfig',
    'Unregister-DbatoolsConfig',
    'Join-DbaPath',
    'Resolve-DbaPath',
    'Import-DbaCsv',
    'Invoke-DbaDbDataMasking',
    'New-DbaDbMaskingConfig',
    'Get-DbaDbccSessionBuffer',
    'Get-DbaDbccStatistic',
    'Get-DbaDbDbccOpenTran',
    'Invoke-DbaDbccDropCleanBuffer',
    'Invoke-DbaDbDbccCheckConstraint',
    'Invoke-DbaDbDbccCleanTable',
    'Invoke-DbaDbDbccUpdateUsage',
    'Get-DbaDbIdentity',
    'Set-DbaDbIdentity',
    'Get-DbaCmsRegServer',
    'Get-DbaCmsRegServerStore',
    'Add-DbaCmsRegServer',
    'Add-DbaCmsRegServerGroup',
    'Export-DbaCmsRegServer',
    'Import-DbaCmsRegServer',
    'Move-DbaCmsRegServer',
    'Move-DbaCmsRegServerGroup',
    'Remove-DbaCmsRegServer',
    'Remove-DbaCmsRegServerGroup',
    # Config system
    'Get-DbatoolsConfig',
    'Get-DbatoolsConfigValue',
    'Set-DbatoolsConfig',
    'Register-DbatoolsConfig',
    # Data generator
    'New-DbaDbDataGeneratorConfig',
    'Invoke-DbaDbDataGenerator',
    'Get-DbaRandomizedValue',
    'Get-DbaRandomizedDatasetTemplate',
    'Get-DbaRandomizedDataset',
    'Get-DbaRandomizedType',
    'Export-DbaDbTableData',
    'Backup-DbaServiceMasterKey',
    'Invoke-DbaDbPiiScan',
    'New-DbaAzAccessToken'
)

$script:noncoresmo = @(
    # SMO issues
    'Export-DbaUser',
    'Get-DbaSsisExecutionHistory',
    'Get-DbaRepDistributor',
    'Copy-DbaPolicyManagement',
    'Copy-DbaDataCollector',
    'Copy-DbaSsisCatalog',
    'New-DbaSsisCatalog',
    'Get-DbaSsisEnvironmentVariable',
    'Get-DbaPbmCategory',
    'Get-DbaPbmCategorySubscription',
    'Get-DbaPbmCondition',
    'Get-DbaPbmObjectSet',
    'Get-DbaPbmPolicy',
    'Get-DbaPbmStore',
    'Get-DbaRepPublication',
    'Test-DbaRepLatency',
    'Export-DbaRepServerSetting',
    'Get-DbaRepServer'
)
$script:windowsonly = @(
    # solvable filesystem issues or other workarounds
    'Copy-DbaBackupDevice',
    'Install-DbaSqlWatch',
    'Uninstall-DbaSqlWatch',
    'Get-DbaRegistryRoot',
    'Install-DbaMaintenanceSolution',
    'New-DbatoolsSupportPackage',
    'Export-DbaScript',
    'Get-DbaAgentJobOutputFile',
    'Set-DbaAgentJobOutputFile',
    'Get-DbaBuildReference',
    'New-DbaDacProfile'
    'Import-DbaXESessionTemplate',
    'Export-DbaXESessionTemplate',
    'Import-DbaSpConfigure',
    'Export-DbaSpConfigure'
    'Update-Dbatools',
    'Install-DbaWhoIsActive',
    'Install-DbaFirstResponderKit',
    'Read-DbaXEFile',
    'Watch-DbaXESession',
    'Test-DbaMaxMemory', # can be fixed by not testing remote when linux is detected
    'Rename-DbaDatabase', # can maybebe fixed by not remoting when linux is detected
    # CM and Windows functions
    'Install-DbaInstance',
    'Invoke-DbaAdvancedInstall',
    'Update-DbaInstance',
    'Invoke-DbaAdvancedUpdate',
    'Invoke-DbaPfRelog',
    'Get-DbaPfDataCollectorCounter',
    'Get-DbaPfDataCollectorCounterSample',
    'Get-DbaPfDataCollector',
    'Get-DbaPfDataCollectorSet',
    'Start-DbaPfDataCollectorSet',
    'Stop-DbaPfDataCollectorSet',
    'Export-DbaPfDataCollectorSetTemplate',
    'Get-DbaPfDataCollectorSetTemplate',
    'Import-DbaPfDataCollectorSetTemplate',
    'Remove-DbaPfDataCollectorSet',
    'Add-DbaPfDataCollectorCounter',
    'Remove-DbaPfDataCollectorCounter',
    'Get-DbaPfAvailableCounter',
    'Export-DbaXECsv',
    'Get-DbaOperatingSystem',
    'Get-DbaComputerSystem',
    'Set-DbaPrivilege',
    'Set-DbaTcpPort',
    'Set-DbaCmConnection',
    'Get-DbaUptime',
    'Get-DbaMemoryUsage',
    'Clear-DbaConnectionPool',
    'Get-DbaLocaleSetting',
    'Get-DbaFilestream',
    'Enable-DbaFilestream',
    'Disable-DbaFilestream',
    'Get-DbaCpuUsage',
    'Get-DbaPowerPlan',
    'Get-DbaWsfcAvailableDisk',
    'Get-DbaWsfcCluster',
    'Get-DbaWsfcDisk',
    'Get-DbaWsfcNetwork',
    'Get-DbaWsfcNetworkInterface',
    'Get-DbaWsfcNode',
    'Get-DbaWsfcResource',
    'Get-DbaWsfcResourceType',
    'Get-DbaWsfcRole',
    'Get-DbaWsfcSharedVolume',
    'Export-DbaCredential',
    'Export-DbaLinkedServer',
    'Get-DbaFeature',
    'Update-DbaServiceAccount',
    'Remove-DbaClientAlias',
    'Disable-DbaAgHadr',
    'Enable-DbaAgHadr',
    'Stop-DbaService',
    'Start-DbaService',
    'Restart-DbaService',
    'New-DbaClientAlias',
    'Get-DbaClientAlias',
    'Remove-DbaNetworkCertificate',
    'Enable-DbaForceNetworkEncryption',
    'Disable-DbaForceNetworkEncryption',
    'Get-DbaForceNetworkEncryption',
    'Remove-DbaComputerCertificate',
    'New-DbaComputerCertificate',
    'Get-DbaComputerCertificate',
    'Add-DbaComputerCertificate',
    'Get-DbaNetworkCertificate',
    'Set-DbaNetworkCertificate',
    'Invoke-DbaDbLogShipping',
    'New-DbaCmConnection',
    'Get-DbaCmConnection',
    'Remove-DbaCmConnection',
    'Test-DbaCmConnection',
    'Get-DbaCmObject',
    'Set-DbaStartupParameter',
    'Get-DbaNetworkActivity',
    'Get-DbaServerProtocol'
    'Watch-DbaUpdate',
    'Uninstall-DbaWatchUpdate',
    'Install-DbaWatchUpdate',
    'Get-DbaPrivilege',
    'Get-DbaMsdtc',
    'Get-DbaPageFileSetting',
    'Copy-DbaCredential',
    'Test-DbaConnection',
    'Reset-DbaAdmin',
    'Copy-DbaLinkedServer',
    'Get-DbaDiskSpace',
    'Test-DbaDiskAllocation',
    'Test-DbaPowerPlan',
    'Set-DbaPowerPlan',
    'Test-DbaDiskAlignment',
    'Get-DbaStartupParameter',
    'Get-DbaSpn',
    'Test-DbaSpn',
    'Set-DbaSpn',
    'Remove-DbaSpn',
    'Get-DbaService',
    'Get-DbaClientProtocol',
    'Get-DbaWindowsLog',
    # WPF
    'Show-DbaServerFileSystem',
    'Show-DbaDbList',
    # AD?
    'Test-DbaWindowsLogin',
    'Find-DbaLoginInGroup',
    # 3rd party non-core DLL or exe
    'Export-DbaDacPackage', # relies on sqlpackage.exe
    # Unknown
    'Get-DbaErrorLog',
    'Get-DbaManagementObject',
    'Test-DbaManagementObject'
)

# If a developer or appveyor calls the psm1 directly, they want all functions
# So do not explicity export because everything else is then implicity excluded
if (-not $script:multiFileImport) {
    if (($PSVersionTable.Keys -contains "Platform")) {
        if ($PSVersionTable.Platform -ne "Win32NT") {
            Export-ModuleMember -Function $script:xplat
        } else {
            Export-ModuleMember -Function $script:xplat
            Export-ModuleMember -Function $script:windowsonly
        }
    } else {
        Export-ModuleMember -Function $script:xplat
        Export-ModuleMember -Function $script:windowsonly
        Export-ModuleMember -Function $script:noncoresmo
    }

    Export-ModuleMember -Alias $script:renames
    Export-ModuleMember -Alias $forever

    Export-ModuleMember -Cmdlet Select-DbaObject, Set-DbatoolsConfig

    Write-ImportTime -Text "Exported module member"
}

$timeout = 20000
$timeSpent = 0
while ($script:smoRunspace.Runspace.RunspaceAvailability -eq 'Busy') {
    Start-Sleep -Milliseconds 50
    $timeSpent = $timeSpent + 50

    if ($timeSpent -ge $timeout) {
        Write-Warning @"
The module import has hit a timeout while waiting for some background tasks to finish.
This may result in some commands not working as intended.
This should not happen under reasonable circumstances, please file an issue at:
https://github.com/sqlcollaborative/dbatools/issues
Or contact us directly in the #dbatools channel of the SQL Server Community Slack Channel:
https://dbatools.io/slack/
Timeout waiting for temporary runspaces reached! The Module import will complete, but some things may not work as intended
"@
        $global:smoRunspace = $script:smoRunspace
        break
    }
}

if ($script:smoRunspace) {
    $script:smoRunspace.Runspace.Close()
    $script:smoRunspace.Runspace.Dispose()
    $script:smoRunspace.Dispose()
    Remove-Variable -Name smoRunspace -Scope script
}
Write-ImportTime -Text "Waiting for runspaces to finish"

if ($PSCommandPath -like "*.psm1") {
    Update-TypeData -AppendPath (Resolve-Path -Path "$script:PSModuleRoot\xml\dbatools.Types.ps1xml")
    Write-ImportTime -Text "Loaded type extensions"
}
#. Import-ModuleFile "$script:PSModuleRoot\bin\type-extensions.ps1"
#Write-ImportTime -Text "Loaded type extensions"

[Sqlcollaborative.Dbatools.dbaSystem.SystemHost]::ModuleImported = $true;

if (Get-Module -Name sqlserver, sqlps) {
    if (Get-DbatoolsConfigValue -FullName Import.SqlpsCheck) {
        Write-Warning -Message 'SQLPS or SqlServer was previously imported during this session. If you encounter weird issues with dbatools, please restart PowerShell, then import dbatools without loading SQLPS or SqlServer first.'
        Write-Warning -Message 'To disable this message, type: Set-DbatoolsConfig -Name Import.SqlpsCheck -Value $false -PassThru | Register-DbatoolsConfig'
    }
}

if (-not $script:aztokens) {
    $script:aztokens = @()
}

#endregion Post-Import Cleanup<|MERGE_RESOLUTION|>--- conflicted
+++ resolved
@@ -1062,12 +1062,7 @@
     'Copy-DbaAgentProxy',
     'Copy-DbaAgentAlert',
     'Copy-DbaStartupProcedure',
-<<<<<<< HEAD
     'Get-DbaDbDetachedFileInfo',
-    'Restore-DbaBackupFromDirectory',
-=======
-    'Get-DbaDetachedDatabaseInfo',
->>>>>>> 3104c255
     'Copy-DbaAgentJobCategory',
     'Test-DbaPath',
     'Export-DbaLogin',
