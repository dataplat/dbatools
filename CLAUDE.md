# dbatools PowerShell Style Guide for Claude Code

This style guide provides coding standards for dbatools PowerShell development to ensure consistency, readability, and maintainability across the project.

## CRITICAL COMMAND SYNTAX RULES

### NO BACKTICKS - ALWAYS USE SPLATS

**ABSOLUTE RULE**: NEVER suggest or use backticks (`) for line continuation. Backticks are an anti-pattern in modern PowerShell development.

### PARAMETER ATTRIBUTES - NO `= $true` SYNTAX

**MODERN RULE**: Do NOT use `Mandatory = $true` or similar boolean attribute assignments. Boolean attributes do not require explicit value assignment in modern PowerShell.

```powershell
# CORRECT - Modern attribute syntax (no = $true)
param(
    [Parameter(Mandatory)]
    [string]$SqlInstance,

    [Parameter(ValueFromPipeline)]
    [object[]]$InputObject,

    [switch]$EnableException
)

# WRONG - Outdated PSv2 syntax (no longer needed)
param(
    [Parameter(Mandatory = $true)]
    [string]$SqlInstance,

    [Parameter(ValueFromPipeline = $true)]
    [object[]]$InputObject
)
```

**Guidelines:**
- Use `[Parameter(Mandatory)]` not `[Parameter(Mandatory = $true)]`
- Use `[switch]` for boolean flags, not `[bool]` parameters
- Keep non-boolean attributes with values: `[Parameter(ValueFromPipelineByPropertyName = "Name")]`

### POWERSHELL v3 COMPATIBILITY

**CRITICAL RULE**: dbatools must support PowerShell v3. NEVER use `::new()` or other PowerShell v5+ syntax constructs.

**Do NOT use:**
- `[ClassName]::new()` - Use `New-Object` instead
- Advanced type accelerators only available in v5+
- Other v5+ language features

```powershell
# CORRECT - PowerShell v3 compatible
$object = New-Object -TypeName System.Collections.Hashtable
$collection = New-Object System.Collections.ArrayList

# WRONG - PowerShell v5+ only
$object = [System.Collections.Hashtable]::new()
$collection = [System.Collections.ArrayList]::new()
```

When in doubt about version compatibility, use the `New-Object` cmdlet approach.

### SPLAT USAGE REQUIREMENT

**USE SPLATS ONLY FOR 3+ PARAMETERS**

- **1-2 parameters**: Use direct parameter syntax
- **3+ parameters**: Use splatted hashtables with `$splat<Purpose>` naming

```powershell
# CORRECT - 2 parameters, direct syntax
$database = Get-DbaDatabase -SqlInstance $instance -Name "master"

# CORRECT - 5 parameters, must use splat
$splatConnection = @{
    SqlInstance     = $instance
    SqlCredential   = $TestConfig.SqlCredential
    Database        = $dbName
    EnableException = $true
    Confirm         = $false
}
$result = New-DbaDatabase @splatConnection

# WRONG - 3+ parameters without splat
Get-DbaDatabase -SqlInstance $instance -Database $db -EnableException $true -WarningAction SilentlyContinue

# WRONG - Using backticks for continuation
Get-DbaDatabase -SqlInstance $instance `
    -Database $db `
    -EnableException $true

# WRONG - Generic $splat without purpose
$splat = @{
    SqlInstance = $instance
    Database    = $db
    Confirm     = $false
}
```

## COMMENT PRESERVATION REQUIREMENT

**ABSOLUTE MANDATE**: ALL COMMENTS MUST BE PRESERVED EXACTLY as they appear in the original code. This includes:
- Development notes and temporary comments
- End-of-file comments
- CI/CD system comments (especially AppVeyor)
- Seemingly unrelated comments
- Any comment that appears to be a note or reminder
- Do not delete anything that says `#$TestConfig.instance...` or similar metadata

**NO EXCEPTIONS** - Every single comment must remain intact in its original location and format.

## STRING AND QUOTE STANDARDS

- **Always use double quotes** for strings (SQL Server module standard)
- Properly escape quotes when needed
- Convert all single quotes to double quotes for string literals
- Remove unnecessary quotes from parameter values

```powershell
# CORRECT
$database = "master"
$query = "SELECT * FROM sys.databases"
$message = "Database `"$dbName`" created successfully"

# WRONG
$database = 'master'
$query = 'SELECT * FROM sys.databases'
```

## HASHTABLE ALIGNMENT (MANDATORY)

**CRITICAL FORMATTING REQUIREMENT**: ALL hashtable assignments must be perfectly aligned using spaces:

```powershell
# REQUIRED FORMAT - Aligned = signs
$splatConnection = @{
    SqlInstance     = $TestConfig.instance2
    SqlCredential   = $TestConfig.SqlCredential
    Database        = $dbName
    EnableException = $true
    Confirm         = $false
}

# FORBIDDEN - Misaligned hashtables
$splat = @{
    SqlInstance = $instance
    Database = $db
    EnableException = $true
}
```

The equals signs must line up vertically to create clean, professional-looking code.

## VARIABLE NAMING CONVENTIONS

- Use `$splat<Purpose>` for 3+ parameters (never plain `$splat`)
- Use direct parameters for 1-2 parameters
- Create unique variable names across all scopes to prevent collisions
- Be descriptive with variable names to indicate their purpose

```powershell
# GOOD - descriptive splat names with aligned formatting
$splatPrimary = @{
    Primary      = $TestConfig.instance3
    Name         = $primaryAgName
    ClusterType  = "None"
    FailoverMode = "Manual"
    Certificate  = "dbatoolsci_AGCert"
    Confirm      = $false
}

$splatReplica = @{
    Secondary = $TestConfig.instance2
    Name      = $replicaAgName
    ClusterType = "None"
    Confirm   = $false
}

# Direct parameters for 1-2 parameters
$ag = Get-DbaLogin -SqlInstance $instance -Login $loginName

# WRONG - Generic splat name
$splat = @{
    Primary = $TestConfig.instance3
    Name    = $agName
}
```

### Unique Names Across Scopes

Use unique, descriptive variable names across scopes to avoid collisions:

```powershell
Describe $CommandName {
    BeforeAll {
        $primaryInstanceName = "instance3"
        $splatPrimary = @{
            SqlInstance = $primaryInstanceName
            Database    = "testdb"
        }
    }

    Context "Specific scenario" {
        BeforeAll {
            # Different variable name - not $primaryInstanceName again
            $secondaryInstanceName = "instance2"
            $splatSecondary = @{
                SqlInstance = $secondaryInstanceName
                Database    = "testdb"
            }
        }
    }
}
```

## ARRAY FORMATTING

Multi-line arrays must be formatted consistently:

```powershell
$expectedParameters = @(
    "SqlInstance",
    "SqlCredential",
    "Database",
    "EnableException"
)

# Multi-line hashtable arrays
$instances = @(
    @{
        Name    = "instance1"
        Version = "2019"
    },
    @{
        Name    = "instance2"
        Version = "2022"
    }
)
```

## WHERE-OBJECT USAGE

Prefer direct property comparison for simple filters:

```powershell
# Preferred - direct property comparison
$master = $databases | Where-Object Name -eq "master"
$systemDbs = $databases | Where-Object Name -in "master", "model", "msdb", "tempdb"

# Required - script block for complex filtering only
$hasParameters = (Get-Command $CommandName).Parameters.Values.Name | Where-Object { $PSItem -notin ("WhatIf", "Confirm") }
```

## FORMATTING RULES

- Apply OTBS (One True Brace Style) formatting to all code blocks
- No trailing spaces anywhere
- Use `$results.Status.Count` for accurate counting in dbatools context
- Preserve all original parameter names exactly as written
- 4-space indentation for consistency

```powershell
# CORRECT - OTBS style
if ($condition) {
    $result = Get-DbaDatabase -SqlInstance $instance
} else {
    $result = $null
}

# CORRECT - Foreach with OTBS
foreach ($instance in $instances) {
    $splatQuery = @{
        SqlInstance = $instance
        Query       = "SELECT @@VERSION"
    }
    $null = Invoke-DbaQuery @splatQuery
}
```

## TEMPORARY FILES AND RESOURCE MANAGEMENT

- Create temporary test files/directories with unique names using `Get-Random`
- Always clean up temporary resources with `-ErrorAction SilentlyContinue`
- Track all resources created for cleanup

```powershell
BeforeAll {
    # Create unique temp path for this test run
    $backupPath = "$($TestConfig.Temp)\$CommandName-$(Get-Random)"
    $null = New-Item -Path $backupPath -ItemType Directory
    $filesToRemove = @()
}

AfterAll {
    # Always clean up temp files
    Remove-Item -Path $backupPath -Recurse -ErrorAction SilentlyContinue
    Remove-Item -Path $filesToRemove -ErrorAction SilentlyContinue
}
```

## DBATOOLS-SPECIFIC CONVENTIONS

### Command Naming and Creation

**CRITICAL RULE**: When creating new commands, follow PowerShell best practices:

1. **Use singular nouns** - Command names must use singular nouns, not plural
   - Correct: `Get-DbaDatabase`, `Get-DbaLogin`, `Get-DbaAgent`
   - Incorrect: `Get-DbaDatabases`, `Get-DbaLogins`, `Get-DbaAgents`

2. **Use approved verbs** - Always use approved PowerShell verbs from the standard set (Get, Set, New, Remove, Invoke, etc.)

3. **Consistent naming pattern** - Follow the `<Verb>-Dba<Noun>` pattern consistently

```powershell
# CORRECT - Singular nouns
function Get-DbaDatabase { }
function Set-DbaLogin { }
function New-DbaAgent { }
function Remove-DbaJob { }

# WRONG - Plural nouns
function Get-DbaDatabases { }
function Set-DbaLogins { }
function New-DbaAgents { }
```

<<<<<<< HEAD
### Microsoft SMO Property Name Typos

**CRITICAL KNOWLEDGE**: Some Microsoft SMO (SQL Server Management Objects) properties contain typos in their official names. These are NOT errors - they are the actual property names you must use.

**Known typos that MUST be preserved:**

1. **`AvailabilityDateabaseId`** (with typo: "Dateabase" instead of "Database")
   - Used in: Availability Group DatabaseReplicaStates
   - Correct usage: `Where-Object AvailabilityDateabaseId -eq $db.UniqueId`
   - DO NOT "fix" this to `AvailabilityDatabaseId` - it will break the code

```powershell
# CORRECT - Uses Microsoft's typo
$databaseReplicaState = $replicaStates | Where-Object AvailabilityDateabaseId -eq $db.UniqueId

# WRONG - "Fixed" spelling will not work
$databaseReplicaState = $replicaStates | Where-Object AvailabilityDatabaseId -eq $db.UniqueId
```

**Important:** When reviewing or modifying code that uses SMO objects, verify the actual property names in Microsoft's documentation or SMO metadata before "correcting" apparent typos. The typo might be intentional (or at least unchangeable) in the SMO library.

=======
>>>>>>> 5834bf47
### Command Registration

**CRITICAL RULE**: When adding a new command, you MUST register it in TWO places:

1. **Add to dbatools.psd1** - In the `FunctionsToExport` array
2. **Add to dbatools.psm1** - In the explicit command export section

Both registrations are required for the command to be properly exported and discoverable.

```powershell
# Example: Adding a new command "Get-DbaNewFeature"

# 1. In dbatools.psd1, add to FunctionsToExport:
FunctionsToExport = @(
    'Get-DbaDatabase'
    'Get-DbaNewFeature'  # ADD HERE
    'Set-DbaDatabase'
    # ... other commands
)

# 2. In dbatools.psm1, add to explicit exports section:
Export-ModuleMember -Function @(
    'Get-DbaDatabase'
    'Get-DbaNewFeature'  # ADD HERE
    'Set-DbaDatabase'
    # ... other commands
)
```

Failure to register in both locations will result in the command not being available when users import the module.

### Pull Request Naming

**PR titles should follow this format:**

```
<CommandName or PrimaryFile> - <Description>
```

**Examples:**
- `Get-DbaDatabase - Add support for filtering by recovery model`
- `Set-DbaAgentJobStep - Fix proxy removal and prevent unwanted parameter resets`
- `Invoke-DbaQuery - Improve error handling for connection timeouts`
- `dbatools.psm1 - Update module initialization logic`

**Guidelines:**
- Start with the primary command or file affected (PascalCase for commands)
- Use a hyphen and space as separator: ` - `
- Keep the description concise and descriptive (not vague)
- Focus on what the change does, not implementation details

### Parameter Validation Pattern

```powershell
Context "Parameter validation" {
    It "Should have the expected parameters" {
        $hasParameters = (Get-Command $CommandName).Parameters.Values.Name | Where-Object { $PSItem -notin ("WhatIf", "Confirm") }
        $expectedParameters = @(
            "SqlInstance",
            "SqlCredential",
            "Database",
            "EnableException"
        )
        Compare-Object -ReferenceObject $expectedParameters -DifferenceObject $hasParameters | Should -BeNullOrEmpty
    }
}
```

### EnableException Handling

For integration tests, use EnableException to ensure test setup/cleanup failures are detected:

```powershell
BeforeAll {
    # Set EnableException for setup to catch failures
    $PSDefaultParameterValues['*-Dba*:EnableException'] = $true

    # Perform setup operations
    $null = New-DbaDatabase -SqlInstance $instance -Name $testDb

    # Remove EnableException for actual test execution
    $PSDefaultParameterValues.Remove('*-Dba*:EnableException')
}

AfterAll {
    # Re-enable for cleanup
    $PSDefaultParameterValues['*-Dba*:EnableException'] = $true
    $null = Remove-DbaDatabase -SqlInstance $instance -Database $testDb
}
```

### Test Management Guidelines

The dbatools test suite must remain manageable in size while ensuring adequate coverage for important functionality. Follow these guidelines:

**When to Update Tests:**
- **ALWAYS update parameter validation tests** when parameters are added or removed from a command
- **ADD tests for new functionality** - When adding new parameters or features, include tests that verify the new functionality works correctly
- **ADD regression tests** when fixing a specific bug that needs to be prevented from recurring
- **AVOID bloat** - Don't add generic coverage tests for basic operations unless they test a specific fix or new feature

**Parameter Validation Updates:**

When you add or remove parameters from a command, you MUST update the parameter validation test:

```powershell
Context "Parameter validation" {
    It "Should have the expected parameters" {
        $hasParameters = (Get-Command $CommandName).Parameters.Values.Name | Where-Object { $PSItem -notin ("WhatIf", "Confirm") }
        $expectedParameters = @(
            "SqlInstance",
            "SqlCredential",
            "Database",
            "NewParameter",  # ADD new parameters here
            "EnableException"
            # REMOVE deleted parameters from this list
        )
        Compare-Object -ReferenceObject $expectedParameters -DifferenceObject $hasParameters | Should -BeNullOrEmpty
    }
}
```

**Tests for New Features:**

When adding new parameters or functionality, include tests that verify the new feature works:

```powershell
# GOOD - Test for a new parameter that filters results
Context "Filter by recovery model" {
    It "Should return only databases with Full recovery model" {
        $splatFilter = @{
            SqlInstance   = $instance
            RecoveryModel = "Full"
        }
        $result = Get-DbaDatabase @splatFilter
        $result.RecoveryModel | Should -All -Be "Full"
    }
}

# GOOD - Test for a new switch parameter
Context "Force parameter" {
    It "Should skip confirmation when -Force is used" {
        $splatForce = @{
            SqlInstance = $instance
            Database    = $testDb
            Force       = $true
            Confirm     = $false
        }
        { Remove-DbaDatabase @splatForce } | Should -Not -Throw
    }
}
```

**Regression Tests:**

Add regression tests when fixing bugs:
- Fixing a specific, reproducible bug that should be prevented from recurring
- The bug is significant enough to warrant long-term protection
- The test demonstrates the bug is fixed and prevents regression

Example of when to add a regression test:

```powershell
# GOOD - Regression test for a specific bug fix
Context "Regression tests" {
    It "Should not remove proxy when updating unrelated job step properties (issue #1234)" {
        # Test for specific bug that was fixed
        $splatUpdate = @{
            SqlInstance = $instance
            Job         = $jobName
            StepName    = $stepName
            Database    = "newdb"
        }
        $result = Set-DbaAgentJobStep @splatUpdate
        $result.ProxyName | Should -Be $originalProxyName
    }
}
```

**What NOT to do:**

```powershell
# WRONG - Adding general coverage tests for existing functionality without a fix
It "Should return correct number of databases" { }
It "Should handle empty result sets" { }
It "Should work with pipeline input" { }

# WRONG - Generic edge case tests unrelated to changes
It "Should handle null parameters gracefully" { }
It "Should work with special characters in names" { }
```

Don't add tests for existing functionality unless you're fixing a bug or adding a new feature that needs verification.

## VERIFICATION CHECKLIST

**Comment and Parameter Preservation:**
- [ ] All comments preserved exactly as in original
- [ ] Parameter names match original exactly without modification
- [ ] No backticks used for line continuation
- [ ] No `= $true` used in parameter attributes (use modern syntax)
- [ ] Splats used only for 3+ parameters

**Version Compatibility:**
- [ ] No `::new()` syntax used (PowerShell v3+ compatible)
- [ ] No v5+ language features used
- [ ] `New-Object` used for object instantiation

**Style Requirements:**
- [ ] Double quotes used for all strings
- [ ] **MANDATORY**: Hashtable assignments perfectly aligned
- [ ] Splat variables use descriptive `$splat<Purpose>` format
- [ ] Variable names are unique across scopes
- [ ] OTBS formatting applied throughout
- [ ] No trailing spaces anywhere

**dbatools Patterns:**
- [ ] EnableException handling correctly implemented
- [ ] Parameter validation follows dbatools pattern
- [ ] Where-Object conversions applied appropriately
- [ ] Temporary resource cleanup implemented properly
- [ ] Splat usage follows 3+ parameter rule strictly
- [ ] Microsoft SMO property typos preserved (e.g., AvailabilityDateabaseId)

**Command Registration (if adding new commands):**
- [ ] Command name uses singular nouns (not plural)
- [ ] Command uses approved PowerShell verb
- [ ] Command follows `<Verb>-Dba<Noun>` naming pattern
- [ ] Command added to `FunctionsToExport` in dbatools.psd1
- [ ] Command added to `Export-ModuleMember` in dbatools.psm1

**Test Management:**
- [ ] Parameter validation test updated if parameters were added/removed
- [ ] Tests added for new functionality and parameters (not just bloat)
- [ ] Regression tests added for significant bug fixes
- [ ] Generic coverage tests avoided unless testing a specific fix or new feature
- [ ] Test suite remains manageable and focused

## SUMMARY

The golden rules for dbatools code:

1. **NEVER use backticks** - Use splats for 3+ parameters, direct syntax for 1-2
2. **NEVER use `= $true` in parameter attributes** - Use modern syntax: `[Parameter(Mandatory)]` not `[Parameter(Mandatory = $true)]`
3. **NEVER use `::new()` syntax** - Use `New-Object` for PowerShell v3 compatibility
4. **NEVER "fix" Microsoft SMO typos** - Properties like `AvailabilityDateabaseId` are correct as-is
5. **ALWAYS align hashtables** - Equals signs must line up vertically
6. **ALWAYS preserve comments** - Every comment stays exactly as written
7. **ALWAYS use double quotes** - SQL Server module standard
8. **ALWAYS use unique variable names** - Prevent scope collisions
9. **ALWAYS use descriptive splatnames** - `$splatConnection`, not `$splat`
10. **ALWAYS register new commands** - Add to both dbatools.psd1 and dbatools.psm1
11. **ALWAYS use singular nouns** - Command names use singular, not plural<|MERGE_RESOLUTION|>--- conflicted
+++ resolved
@@ -325,7 +325,6 @@
 function New-DbaAgents { }
 ```
 
-<<<<<<< HEAD
 ### Microsoft SMO Property Name Typos
 
 **CRITICAL KNOWLEDGE**: Some Microsoft SMO (SQL Server Management Objects) properties contain typos in their official names. These are NOT errors - they are the actual property names you must use.
@@ -347,8 +346,6 @@
 
 **Important:** When reviewing or modifying code that uses SMO objects, verify the actual property names in Microsoft's documentation or SMO metadata before "correcting" apparent typos. The typo might be intentional (or at least unchangeable) in the SMO library.
 
-=======
->>>>>>> 5834bf47
 ### Command Registration
 
 **CRITICAL RULE**: When adding a new command, you MUST register it in TWO places:
@@ -443,9 +440,13 @@
 ### Test Management Guidelines
 
 The dbatools test suite must remain manageable in size while ensuring adequate coverage for important functionality. Follow these guidelines:
+The dbatools test suite must remain manageable in size while ensuring adequate coverage for important functionality. Follow these guidelines:
 
 **When to Update Tests:**
 - **ALWAYS update parameter validation tests** when parameters are added or removed from a command
+- **ADD tests for new functionality** - When adding new parameters or features, include tests that verify the new functionality works correctly
+- **ADD regression tests** when fixing a specific bug that needs to be prevented from recurring
+- **AVOID bloat** - Don't add generic coverage tests for basic operations unless they test a specific fix or new feature
 - **ADD tests for new functionality** - When adding new parameters or features, include tests that verify the new functionality works correctly
 - **ADD regression tests** when fixing a specific bug that needs to be prevented from recurring
 - **AVOID bloat** - Don't add generic coverage tests for basic operations unless they test a specific fix or new feature
@@ -502,11 +503,45 @@
 }
 ```
 
+**Tests for New Features:**
+
+When adding new parameters or functionality, include tests that verify the new feature works:
+
+```powershell
+# GOOD - Test for a new parameter that filters results
+Context "Filter by recovery model" {
+    It "Should return only databases with Full recovery model" {
+        $splatFilter = @{
+            SqlInstance   = $instance
+            RecoveryModel = "Full"
+        }
+        $result = Get-DbaDatabase @splatFilter
+        $result.RecoveryModel | Should -All -Be "Full"
+    }
+}
+
+# GOOD - Test for a new switch parameter
+Context "Force parameter" {
+    It "Should skip confirmation when -Force is used" {
+        $splatForce = @{
+            SqlInstance = $instance
+            Database    = $testDb
+            Force       = $true
+            Confirm     = $false
+        }
+        { Remove-DbaDatabase @splatForce } | Should -Not -Throw
+    }
+}
+```
+
 **Regression Tests:**
 
+Add regression tests when fixing bugs:
+- Fixing a specific, reproducible bug that should be prevented from recurring
 Add regression tests when fixing bugs:
 - Fixing a specific, reproducible bug that should be prevented from recurring
 - The bug is significant enough to warrant long-term protection
+- The test demonstrates the bug is fixed and prevents regression
 - The test demonstrates the bug is fixed and prevents regression
 
 Example of when to add a regression test:
@@ -532,6 +567,7 @@
 
 ```powershell
 # WRONG - Adding general coverage tests for existing functionality without a fix
+# WRONG - Adding general coverage tests for existing functionality without a fix
 It "Should return correct number of databases" { }
 It "Should handle empty result sets" { }
 It "Should work with pipeline input" { }
@@ -539,8 +575,13 @@
 # WRONG - Generic edge case tests unrelated to changes
 It "Should handle null parameters gracefully" { }
 It "Should work with special characters in names" { }
-```
-
+
+# WRONG - Generic edge case tests unrelated to changes
+It "Should handle null parameters gracefully" { }
+It "Should work with special characters in names" { }
+```
+
+Don't add tests for existing functionality unless you're fixing a bug or adding a new feature that needs verification.
 Don't add tests for existing functionality unless you're fixing a bug or adding a new feature that needs verification.
 
 ## VERIFICATION CHECKLIST
@@ -577,11 +618,18 @@
 - [ ] Command name uses singular nouns (not plural)
 - [ ] Command uses approved PowerShell verb
 - [ ] Command follows `<Verb>-Dba<Noun>` naming pattern
+- [ ] Command name uses singular nouns (not plural)
+- [ ] Command uses approved PowerShell verb
+- [ ] Command follows `<Verb>-Dba<Noun>` naming pattern
 - [ ] Command added to `FunctionsToExport` in dbatools.psd1
 - [ ] Command added to `Export-ModuleMember` in dbatools.psm1
 
 **Test Management:**
 - [ ] Parameter validation test updated if parameters were added/removed
+- [ ] Tests added for new functionality and parameters (not just bloat)
+- [ ] Regression tests added for significant bug fixes
+- [ ] Generic coverage tests avoided unless testing a specific fix or new feature
+- [ ] Test suite remains manageable and focused
 - [ ] Tests added for new functionality and parameters (not just bloat)
 - [ ] Regression tests added for significant bug fixes
 - [ ] Generic coverage tests avoided unless testing a specific fix or new feature
