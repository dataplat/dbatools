--- conflicted
+++ resolved
@@ -153,13 +153,9 @@
 		'Get-DbaLastGoodCheckDb',
 		'Test-DbaDatabaseBestPractice',
 		'Remove-DbaBackup',
-<<<<<<< HEAD
-		'Find-DbaOrphanedFile'
-=======
 		'Find-DbaOrphanedFile',
 		'Test-DbaFullRecoveryModel',
 		'Test-DbaMaxDop'
->>>>>>> 3cfd6052
 	)
 	
 	# Cmdlets to export from this module
