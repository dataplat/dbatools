--- conflicted
+++ resolved
@@ -47,29 +47,17 @@
 
     .EXAMPLE
         PS C:\> Stop-DbaEndpoint -SqlInstance sqlserver2012 -AllEndpoints
-<<<<<<< HEAD
-        
-=======
 
->>>>>>> addfa59b
         Stops all endpoints on the sqlserver2014 instance.
 
     .EXAMPLE
         PS C:\> Stop-DbaEndpoint -SqlInstance sqlserver2012 -Endpoint endpoint1,endpoint2
-<<<<<<< HEAD
-        
-=======
 
->>>>>>> addfa59b
         Stops the endpoint1 and endpoint2 endpoints.
 
     .EXAMPLE
         PS C:\> Get-Endpoint -SqlInstance sqlserver2012 -Endpoint endpoint1 | Stop-DbaEndpoint
-<<<<<<< HEAD
-        
-=======
 
->>>>>>> addfa59b
         Stops the endpoints returned from the Get-Endpoint function.
 
 #>
