--- conflicted
+++ resolved
@@ -578,17 +578,6 @@
 
         # Add databases
         Write-ProgressHelper -StepNumber ($stepCounter++) -Message "Adding databases"
-<<<<<<< HEAD
-
-        if ($Database) {
-            $null = Add-DbaAgDatabase -SqlInstance $Primary -SqlCredential $PrimarySqlCredential -AvailabilityGroup $Name -Database $Database -SeedingMode $SeedingMode -SharedPath $SharedPath -Secondary $Secondary -SecondarySqlCredential $SecondarySqlCredential
-        }
-
-        foreach ($second in $secondaries) {
-            if ($server.HostPlatform -ne "Linux" -and $second.HostPlatform -ne "Linux") {
-                if ($Pscmdlet.ShouldProcess($second.Name, "Granting Connect permissions to service accounts: $serviceaccounts")) {
-                    $null = Grant-DbaAgPermission -SqlInstance $server, $second -Login $serviceaccounts -Type Endpoint -Permission Connect
-=======
         $dbdone = $false
         do {
             $null = Add-DbaAgDatabase -SqlInstance $Primary -SqlCredential $PrimarySqlCredential -AvailabilityGroup $Name -Database $Database -SeedingMode $SeedingMode -SharedPath $SharedPath -Secondary $Secondary -SecondarySqlCredential $SecondarySqlCredential
@@ -597,7 +586,6 @@
                     if ($Pscmdlet.ShouldProcess($second.Name, "Granting Connect permissions to service accounts: $serviceaccounts")) {
                         $null = Grant-DbaAgPermission -SqlInstance $server, $second -Login $serviceaccounts -Type Endpoint -Permission Connect
                     }
->>>>>>> b6a8f9ed
                 }
                 if ($SeedingMode -eq 'Automatic') {
                     $done = $false
