--- conflicted
+++ resolved
@@ -78,13 +78,8 @@
 
         Set recommended Max DOP for all databases on server sql2016.
 
-<<<<<<< HEAD
        #>
-    [CmdletBinding(SupportsShouldProcess = $true)]
-=======
-          #>
     [CmdletBinding(SupportsShouldProcess)]
->>>>>>> d81e15b3
     param (
         [parameter(Position = 0, Mandatory, ValueFromPipeline)]
         [Alias("ServerInstance", "SqlServer")]
@@ -120,13 +115,8 @@
             $InputObject = Test-DbaMaxDop -SqlInstance $sqlinstance -SqlCredential $SqlCredential -Verbose:$false
         }
 
-<<<<<<< HEAD
-        $collection | Add-Member -Force -NotePropertyName PreviousInstanceMaxDopValue -NotePropertyValue 0
-        $collection | Add-Member -Force -NotePropertyName PreviousDatabaseMaxDopValue -NotePropertyValue 0
-=======
         $InputObject | Add-Member -Force -NotePropertyName OldInstanceMaxDopValue -NotePropertyValue 0
         $InputObject | Add-Member -Force -NotePropertyName OldDatabaseMaxDopValue -NotePropertyValue 0
->>>>>>> d81e15b3
 
         #If we have servers 2016 or higher we will have a row per database plus the instance level, getting unique we only run one time per instance
         $servers = $InputObject | Select-Object SqlInstance -Unique
@@ -229,8 +219,7 @@
                         }
                     }
 
-<<<<<<< HEAD
-                    $results += [pscustomobject]@{
+                    $results = [pscustomobject]@{
                         ComputerName                = $server.ComputerName
                         InstanceName                = $server.ServiceName
                         SqlInstance                 = $server.DomainInstanceName
@@ -241,19 +230,6 @@
                         RecommendedMaxDop           = $row.RecommendedMaxDop
                         PreviousDatabaseMaxDopValue = $row.PreviousDatabaseMaxDopValue
                         PreviousInstanceMaxDopValue = $row.PreviousInstanceMaxDopValue
-=======
-                    $results = [pscustomobject]@{
-                        ComputerName           = $server.ComputerName
-                        InstanceName           = $server.ServiceName
-                        SqlInstance            = $server.DomainInstanceName
-                        InstanceVersion        = $row.InstanceVersion
-                        Database               = $row.Database
-                        DatabaseMaxDop         = $row.DatabaseMaxDop
-                        CurrentInstanceMaxDop  = $row.CurrentInstanceMaxDop
-                        RecommendedMaxDop      = $row.RecommendedMaxDop
-                        OldDatabaseMaxDopValue = $row.OldDatabaseMaxDopValue
-                        OldInstanceMaxDopValue = $row.OldInstanceMaxDopValue
->>>>>>> d81e15b3
                     }
 
                     if ($dbscopedconfiguration) {
@@ -269,15 +245,6 @@
                     Stop-Function -Message "Could not modify Max Degree of Parallelism for $server." -ErrorRecord $_ -Target $server -Continue
                 }
             }
-<<<<<<< HEAD
-
-            if ($dbscopedconfiguration) {
-                Select-DefaultView -InputObject $results -Property InstanceName, Database, PreviousDatabaseMaxDopValue, @{ name = "CurrentDatabaseMaxDopValue"; expression = { $_.DatabaseMaxDop } }
-            } else {
-                Select-DefaultView -InputObject $results -Property InstanceName, PreviousInstanceMaxDopValue, CurrentInstanceMaxDop
-            }
-=======
->>>>>>> d81e15b3
         }
     }
 }