#ValidationTags#Messaging,FlowControl,Pipeline,CodeStyle#
function Set-DbaAgReplica {
    <#
    .SYNOPSIS
        Sets the properties for a replica to an availability group on a SQL Server instance.

    .DESCRIPTION
        Sets the properties for a replica to an availability group on a SQL Server instance.

        Automatically creates a database mirroring endpoint if required.

   .PARAMETER SqlInstance
        The target SQL Server instance or instances. Server version must be SQL Server version 2012 or higher.

    .PARAMETER SqlCredential
        Login to the SqlInstance instance using alternative credentials. Windows and SQL Authentication supported. Accepts credential objects (Get-Credential)

    .PARAMETER Replica
        The replicas to modify.

    .PARAMETER AvailabilityGroup
        The availability group of the replica.

    .PARAMETER AvailabilityMode
        Sets the availability mode of the availability group replica. Options are: AsynchronousCommit and SynchronousCommit. SynchronousCommit is default.

    .PARAMETER FailoverMode
        Sets the failover mode of the availability group replica. Options are Automatic and Manual.

    .PARAMETER BackupPriority
        Sets the backup priority availability group replica. Default is 50.

    .PARAMETER EndpointUrl
        The endpoint URL.

     .PARAMETER InputObject
        Enables piping from Get-DbaAgReplica.

    .PARAMETER ConnectionModeInPrimaryRole
        Sets the connection intent modes of an Availability Replica in primary role.

    .PARAMETER ConnectionModeInSecondaryRole
        Sets the connection modes of an Availability Replica in secondary role.

    .PARAMETER ReadonlyRoutingConnectionUrl
        Sets the read only routing connection url for the availability replica.

    .PARAMETER SeedingMode
        Specifies how the secondary replica will be initially seeded.

        Automatic enables direct seeding. This method will seed the secondary replica over the network. This method does not require you to backup and restore a copy of the primary database on the replica.

        Manual requires you to create a backup of the database on the primary replica and manually restore that backup on the secondary replica.

    .PARAMETER SessionTimeout
        How many seconds an availability replica waits for a ping response from a connected replica before considering the connection to have failed.

    .PARAMETER WhatIf
        Shows what would happen if the command were to run. No actions are actually performed.

    .PARAMETER Confirm
        Prompts you for confirmation before executing any changing operations within the command.

    .PARAMETER EnableException
        By default, when something goes wrong we try to catch it, interpret it and give you a friendly warning message.
        This avoids overwhelming you with "sea of red" exceptions, but is inconvenient because it basically disables advanced scripting.
        Using this switch turns this "nice by default" feature off and enables you to catch exceptions with your own try/catch.

    .NOTES
        Tags: AvailabilityGroup, HA, AG
        Author: Chrissy LeMaire (@cl), netnerds.net
        Website: https://dbatools.io
        Copyright: (c) 2018 by dbatools, licensed under MIT
        License: MIT https://opensource.org/licenses/MIT

    .LINK
        https://dbatools.io/Set-DbaAgReplica

    .EXAMPLE
        PS C:\> Set-DbaAgReplica -SqlInstance sql2016 -Replica sql2016 -AvailabilityGroup SharePoint -BackupPriority 5000

        Sets the backup priority to 5000 for the sql2016 replica for the SharePoint availability group on sql2016

    .EXAMPLE
        PS C:\> Get-DbaAgReplica -SqlInstance sql2016 | Out-GridView -Passthru | Set-DbaAgReplica -BackupPriority 5000

        Sets the backup priority to 5000 for the selected availability groups.
    #>
    [CmdletBinding(SupportsShouldProcess, ConfirmImpact = 'Medium')]
    param (
        [DbaInstanceParameter[]]$SqlInstance,
        [PSCredential]$SqlCredential,
        [string]$AvailabilityGroup,
        [string]$Replica,
        [ValidateSet('AsynchronousCommit', 'SynchronousCommit')]
        [string]$AvailabilityMode,
        [ValidateSet('Automatic', 'Manual', 'External')]
        [string]$FailoverMode,
        [int]$BackupPriority,
        [ValidateSet('AllowAllConnections', 'AllowReadWriteConnections')]
        [string]$ConnectionModeInPrimaryRole,
        [ValidateSet('AllowAllConnections', 'AllowNoConnections', 'AllowReadIntentConnectionsOnly')]
        [string]$ConnectionModeInSecondaryRole,
        [ValidateSet('Automatic', 'Manual')]
        [string]$SeedingMode,
        [int]$SessionTimeout,
        [string]$EndpointUrl,
        [string]$ReadonlyRoutingConnectionUrl,
        [parameter(ValueFromPipeline)]
        [Microsoft.SqlServer.Management.Smo.AvailabilityReplica]$InputObject,
        [switch]$EnableException
    )
    process {
        if (-not $InputObject) {
            if (-not $AvailabilityGroup -or -not $Replica) {
                Stop-Function -Message "You must specify an AvailabilityGroup and replica or pipe in an availabilty group to continue."
                return
            }
        }

        if ($SqlInstance) {
            $InputObject += Get-DbaAgReplica -SqlInstance $SqlInstance -SqlCredential $SqlCredential -AvailabilityGroup $AvailabilityGroup -Replica $Replica
        }

        foreach ($agreplica in $InputObject) {
            $server = $agreplica.Parent.Parent
            if ($Pscmdlet.ShouldProcess($server.Name, "Modifying replica for $($agreplica.Name) named $Name")) {
                try {
                    if ($EndpointUrl) {
                        $agreplica.EndpointUrl = $EndpointUrl
                    }

                    if ($FailoverMode) {
                        $agreplica.FailoverMode = [Microsoft.SqlServer.Management.Smo.AvailabilityReplicaFailoverMode]::$FailoverMode
                    }

                    if ($AvailabilityMode) {
                        $agreplica.AvailabilityMode = [Microsoft.SqlServer.Management.Smo.AvailabilityReplicaAvailabilityMode]::$AvailabilityMode
                    }

                    if ($ConnectionModeInPrimaryRole) {
                        $agreplica.ConnectionModeInPrimaryRole = [Microsoft.SqlServer.Management.Smo.AvailabilityReplicaConnectionModeInPrimaryRole]::$ConnectionModeInPrimaryRole
                    }

                    if ($ConnectionModeInSecondaryRole) {
                        $agreplica.ConnectionModeInSecondaryRole = [Microsoft.SqlServer.Management.Smo.AvailabilityReplicaConnectionModeInSecondaryRole]::$ConnectionModeInSecondaryRole
                    }

                    if ($BackupPriority) {
                        $agreplica.BackupPriority = $BackupPriority
                    }

                    if ($ReadonlyRoutingConnectionUrl) {
                        $agreplica.ReadonlyRoutingConnectionUrl = $ReadonlyRoutingConnectionUrl
                    }

                    if ($SeedingMode) {
                        $agreplica.SeedingMode = $SeedingMode
                    }

                    if ($SessionTimeout) {
                        if ($SessionTimeout -lt 10) {
<<<<<<< HEAD
                         $Message = "Per https://goo.gl/REjcsp, " +
                          "We recommend that you keep the time-out period at 10 seconds or greater. " +
                          "Setting the value to less than 10 seconds creates the possibility of a heavily loaded system missing PINGs and declaring a false failure."
                         Write-Warning -Message $Message
=======
                            $Message = "We recommend that you keep the time-out period at 10 seconds or greater. Setting the value to less than 10 seconds creates the possibility of a heavily loaded system missing pings and falsely declaring failure. Please see sqlps.io/agrec for more information."
                            Write-Message -Message $Message -Level Warning
>>>>>>> 838c7459
                        }
                        $agreplica.SessionTimeout = $SessionTimeout
                    }

                    $agreplica.Alter()
                    $agreplica

                } catch {
                    Stop-Function -Message "Failure" -ErrorRecord $_ -Continue
                }
            }
        }
    }
}<|MERGE_RESOLUTION|>--- conflicted
+++ resolved
@@ -160,15 +160,8 @@
 
                     if ($SessionTimeout) {
                         if ($SessionTimeout -lt 10) {
-<<<<<<< HEAD
-                         $Message = "Per https://goo.gl/REjcsp, " +
-                          "We recommend that you keep the time-out period at 10 seconds or greater. " +
-                          "Setting the value to less than 10 seconds creates the possibility of a heavily loaded system missing PINGs and declaring a false failure."
-                         Write-Warning -Message $Message
-=======
                             $Message = "We recommend that you keep the time-out period at 10 seconds or greater. Setting the value to less than 10 seconds creates the possibility of a heavily loaded system missing pings and falsely declaring failure. Please see sqlps.io/agrec for more information."
                             Write-Message -Message $Message -Level Warning
->>>>>>> 838c7459
                         }
                         $agreplica.SessionTimeout = $SessionTimeout
                     }
