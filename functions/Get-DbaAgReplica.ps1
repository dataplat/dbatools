﻿#ValidationTags#Messaging,FlowControl,Pipeline,CodeStyle#
function Get-DbaAgReplica {
<#
    .SYNOPSIS
        Outputs the Availability Group(s)' Replica object found on the server.

    .DESCRIPTION
        Default view provides most common set of properties for information on the Availability Group(s)' Replica.

    .PARAMETER SqlInstance
        The SQL Server instance. Server version must be SQL Server version 2012 or higher.

    .PARAMETER SqlCredential
<<<<<<< HEAD
        Login to the target instance using alternative credentials. Windows and SQL Authentication supported. Accepts credential objects (Get-Credential)
        
=======
        Allows you to login to servers using SQL Logins as opposed to Windows Auth/Integrated/Trusted.

>>>>>>> addfa59b
    .PARAMETER AvailabilityGroup
        Specify the Availability Group name that you want to get information on.

    .PARAMETER Replica
        Specify the replica to pull information on, is dependent up name that you want to get information on.
<<<<<<< HEAD
        
    .PARAMETER Role
        Filter results by role (Primary, Secondary, Resolving, Unknown).
        
    .PARAMETER InputObject
        Enables piping from Get-DbaAvailabilityGroup.
    
=======

>>>>>>> addfa59b
    .PARAMETER EnableException
        By default, when something goes wrong we try to catch it, interpret it and give you a friendly warning message.
        This avoids overwhelming you with "sea of red" exceptions, but is inconvenient because it basically disables advanced scripting.
        Using this switch turns this "nice by default" feature off and enables you to catch exceptions with your own try/catch.

    .NOTES
<<<<<<< HEAD
        Tags: AG, AvailabilityGroup, Replica, HA
=======
        Tags: AG, HA, AvailabilityGroup, Replica
>>>>>>> addfa59b
        Author: Shawn Melton (@wsmelton) | Chrissy LeMaire (@ctrlb)

        Website: https://dbatools.io
        Copyright: (c) 2018 by dbatools, licensed under MIT
        License: MIT https://opensource.org/licenses/MIT

    .LINK
        https://dbatools.io/Get-DbaAgReplica

    .EXAMPLE
        PS C:\> Get-DbaAgReplica -SqlInstance sqlserver2014a

        Returns basic information on all the Availability Group(s) replica(s) found on sqlserver2014a

    .EXAMPLE
        PS C:\> Get-DbaAgReplica -SqlInstance sqlserver2014a -AvailabilityGroup AG-a

        Shows basic information on the replica(s) found on Availability Group AG-a on sqlserver2014a

    .EXAMPLE
        PS C:\> Get-DbaAgReplica -SqlInstance sqlserver2014a -AvailabilityGroup AG-a -Role Primary
        
        Shows basic information on the primary replica for AG-a on sqlserver2014a
        
    .EXAMPLE
        Get-DbaAgReplica -SqlInstance sqlserver2014a | Select-Object *

        PS C:\> Returns full object properties on all Availability Group(s) replica(s) on sqlserver2014a
<<<<<<< HEAD
=======

>>>>>>> addfa59b
#>
    [CmdletBinding()]
    param (
        [Alias("ServerInstance", "SqlServer")]
        [DbaInstanceParameter[]]$SqlInstance,
        [PSCredential]$SqlCredential,
        [string[]]$AvailabilityGroup,
        [string[]]$Replica,
        [ValidateSet('Primary', 'Secondary', 'Resolving', 'Unknown')]
        [string[]]$Role,
        [parameter(ValueFromPipeline)]
        [Microsoft.SqlServer.Management.Smo.AvailabilityGroup[]]$InputObject,
        [switch]$EnableException
    )
    process {
        foreach ($instance in $SqlInstance) {
            try {
                $server = Connect-SqlInstance -SqlInstance $instance -SqlCredential $SqlCredential -MinimumVersion 11
            }
            catch {
                Stop-Function -Message "Failure" -Category ConnectionError -ErrorRecord $_ -Target $instance -Continue
            }
            
            if ($server.IsHadrEnabled -eq $false) {
                Stop-Function -Message "Availability Group (HADR) is not configured for the instance: $instance" -Target $instance -Continue
            }
            
            $ags = $server.AvailabilityGroups
            if ($AvailabilityGroup) {
                $ags = $ags | Where-Object Name -in $AvailabilityGroup
                
            }
            $InputObject += $ags
        }
        
        foreach ($ag in $InputObject) {
            $replicas = $ag.AvailabilityReplicas
            $server = $ag.Parent
            
            if ($Replica) {
                $replicas = $replicas | Where-Object Name -in $Name
            }
            
            foreach ($currentReplica in $replicas) {
                if ($Role -and $currentReplica.Role.Name -notmatch $Role) {
                    continue
                }
                
                Add-Member -Force -InputObject $currentReplica -MemberType NoteProperty -Name ComputerName -value $server.ComputerName
                Add-Member -Force -InputObject $currentReplica -MemberType NoteProperty -Name InstanceName -value $server.ServiceName
                Add-Member -Force -InputObject $currentReplica -MemberType NoteProperty -Name SqlInstance -value $server.DomainInstanceName
                
                $defaults = 'ComputerName', 'InstanceName', 'SqlInstance', 'Parent as AvailabilityGroup', 'Name as Replica', 'Role', 'ConnectionState', 'RollupSynchronizationState', 'AvailabilityMode', 'BackupPriority', 'EndpointUrl', 'SessionTimeout', 'FailoverMode', 'ReadonlyRoutingList'
                Select-DefaultView -InputObject $currentReplica -Property $defaults
            }
        }
    }
}<|MERGE_RESOLUTION|>--- conflicted
+++ resolved
@@ -1,29 +1,23 @@
-﻿#ValidationTags#Messaging,FlowControl,Pipeline,CodeStyle#
+#ValidationTags#Messaging,FlowControl,Pipeline,CodeStyle#
 function Get-DbaAgReplica {
 <#
     .SYNOPSIS
         Outputs the Availability Group(s)' Replica object found on the server.
-
+        
     .DESCRIPTION
         Default view provides most common set of properties for information on the Availability Group(s)' Replica.
-
+        
     .PARAMETER SqlInstance
         The SQL Server instance. Server version must be SQL Server version 2012 or higher.
-
+        
     .PARAMETER SqlCredential
-<<<<<<< HEAD
         Login to the target instance using alternative credentials. Windows and SQL Authentication supported. Accepts credential objects (Get-Credential)
         
-=======
-        Allows you to login to servers using SQL Logins as opposed to Windows Auth/Integrated/Trusted.
-
->>>>>>> addfa59b
     .PARAMETER AvailabilityGroup
         Specify the Availability Group name that you want to get information on.
-
+        
     .PARAMETER Replica
         Specify the replica to pull information on, is dependent up name that you want to get information on.
-<<<<<<< HEAD
         
     .PARAMETER Role
         Filter results by role (Primary, Secondary, Resolving, Unknown).
@@ -31,39 +25,32 @@
     .PARAMETER InputObject
         Enables piping from Get-DbaAvailabilityGroup.
     
-=======
-
->>>>>>> addfa59b
     .PARAMETER EnableException
         By default, when something goes wrong we try to catch it, interpret it and give you a friendly warning message.
         This avoids overwhelming you with "sea of red" exceptions, but is inconvenient because it basically disables advanced scripting.
         Using this switch turns this "nice by default" feature off and enables you to catch exceptions with your own try/catch.
-
+        
     .NOTES
-<<<<<<< HEAD
         Tags: AG, AvailabilityGroup, Replica, HA
-=======
-        Tags: AG, HA, AvailabilityGroup, Replica
->>>>>>> addfa59b
         Author: Shawn Melton (@wsmelton) | Chrissy LeMaire (@ctrlb)
-
+        
         Website: https://dbatools.io
         Copyright: (c) 2018 by dbatools, licensed under MIT
         License: MIT https://opensource.org/licenses/MIT
-
+        
     .LINK
         https://dbatools.io/Get-DbaAgReplica
-
+        
     .EXAMPLE
         PS C:\> Get-DbaAgReplica -SqlInstance sqlserver2014a
-
+        
         Returns basic information on all the Availability Group(s) replica(s) found on sqlserver2014a
-
+        
     .EXAMPLE
         PS C:\> Get-DbaAgReplica -SqlInstance sqlserver2014a -AvailabilityGroup AG-a
-
+        
         Shows basic information on the replica(s) found on Availability Group AG-a on sqlserver2014a
-
+        
     .EXAMPLE
         PS C:\> Get-DbaAgReplica -SqlInstance sqlserver2014a -AvailabilityGroup AG-a -Role Primary
         
@@ -71,12 +58,8 @@
         
     .EXAMPLE
         Get-DbaAgReplica -SqlInstance sqlserver2014a | Select-Object *
-
+        
         PS C:\> Returns full object properties on all Availability Group(s) replica(s) on sqlserver2014a
-<<<<<<< HEAD
-=======
-
->>>>>>> addfa59b
 #>
     [CmdletBinding()]
     param (
