--- conflicted
+++ resolved
@@ -83,26 +83,14 @@
     )
     begin {
         $stepCounter = 0
-<<<<<<< HEAD
-        
-=======
-        $totalSteps = 3
-        $activity = "Installing SQLWatch"
-
->>>>>>> d8d0b9d6
+
         $DbatoolsData = Get-DbatoolsConfigValue -FullName "Path.DbatoolsData"
         $tempFolder = ([System.IO.Path]::GetTempPath()).TrimEnd("\")
         $zipfile = "$tempFolder\SqlWatch.zip"
 
         if (-not $LocalFile) {
             if ($PSCmdlet.ShouldProcess($env:computername, "Downloading latest release from GitHub")) {
-<<<<<<< HEAD
                 Write-ProgressHelper -StepNumber ($stepCounter++) -Message "Downloading latest release from GitHub"
-                
-=======
-                Write-ProgressHelper -TotalSteps $totalSteps -Activity $activity -StepNumber ($stepCounter++) -Message "Downloading latest release from GitHub"
-
->>>>>>> d8d0b9d6
                 # query the releases to find the latest, check and see if its cached
                 $ReleasesUrl = "https://api.github.com/repos/marcingminski/sqlwatch/releases"
                 $DownloadBase = "https://github.com/marcingminski/sqlwatch/releases/download/"
@@ -192,13 +180,9 @@
                 } catch {
                     Stop-Function -Message "Failure." -Category ConnectionError -ErrorRecord $_ -Target $instance -Continue
                 }
-<<<<<<< HEAD
                 
                 Write-ProgressHelper -StepNumber ($stepCounter++) -Message "Starting installing/updating SqlWatch in $database on $instance"
-=======
-
-                Write-ProgressHelper -TotalSteps $totalSteps -Activity $activity -StepNumber ($stepCounter++) -Message "Starting installing/updating SqlWatch in $database on $instance"
->>>>>>> d8d0b9d6
+
 
                 try {
                     # create a publish profile and publish DACPAC
@@ -206,13 +190,8 @@
                     $PublishOptions = @{
                         RegisterDataTierApplication = $true
                     }
-<<<<<<< HEAD
                     
                     Write-ProgressHelper -StepNumber ($stepCounter++) -Message "Publishing SqlWatch dacpac to $database on $instance"
-=======
-
-                    Write-ProgressHelper -TotalSteps $totalSteps -Activity $activity -StepNumber ($stepCounter++) -Message "Publishing SqlWatch dacpac to $database on $instance"
->>>>>>> d8d0b9d6
                     $DacProfile = New-DbaDacProfile -SqlInstance $server -Database $Database -Path $LocalCacheFolder -PublishOptions $PublishOptions | Select-Object -ExpandProperty FileName
                     $PublishResults = Publish-DbaDacPackage -SqlInstance $server -Database $Database -Path $DacPacPath -PublishXml $DacProfile
 
