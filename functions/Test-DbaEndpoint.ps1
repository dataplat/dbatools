--- conflicted
+++ resolved
@@ -1,88 +1,70 @@
-﻿#ValidationTags#Messaging,FlowControl,Pipeline,CodeStyle#
+#ValidationTags#Messaging,FlowControl,Pipeline,CodeStyle#
 function Test-DbaEndpoint {
 <#
     .SYNOPSIS
-<<<<<<< HEAD
         Performs a simple connectivity test for TCP and SSL enabled endpoints.
         
     .DESCRIPTION
         Performs a simple connectivity test for TCP and SSL enabled endpoints. Tests if port is accessible, not if endpoint is working.
         
-=======
-        Tests connectivity for TCP enabled endpoints.
-
-    .DESCRIPTION
-        Tests connectivity for TCP enabled endpoints.
-
->>>>>>> addfa59b
         Note that if an endpoint does not have a tcp listener port, it will be skipped.
-
+        
     .PARAMETER SqlInstance
         SQL Server name or SMO object representing the SQL Server to connect to. This can be a collection and receive pipeline input to allow the function
         to be executed against multiple SQL Server instances.
-
+        
     .PARAMETER SqlCredential
         Login to the target instance using alternative credentials. Windows and SQL Authentication supported. Accepts credential objects (Get-Credential)
-
+        
     .PARAMETER Endpoint
         Return only specific endpoint or endpoints
-
+        
     .PARAMETER InputObject
         Allows piping from Get-DbaEndpoint
-
+        
     .PARAMETER EnableException
         By default, when something goes wrong we try to catch it, interpret it and give you a friendly warning message.
         This avoids overwhelming you with "sea of red" exceptions, but is inconvenient because it basically disables advanced scripting.
         Using this switch turns this "nice by default" feature off and enables you to catch exceptions with your own try/catch.
-
+        
     .NOTES
         Tags: Endpoint
         Author: Chrissy LeMaire (@cl), netnerds.net
-
-        Website: https://dbatools.io
+        dbatools PowerShell module (https://dbatools.io, clemaire@gmail.com)
         Copyright: (c) 2018 by dbatools, licensed under MIT
         License: MIT https://opensource.org/licenses/MIT
-
+        
     .LINK
         https://dbatools.io/Test-DbaEndpoint
-
+        
     .EXAMPLE
         PS C:\> Test-DbaEndpoint -SqlInstance localhost
-<<<<<<< HEAD
         
-=======
-
->>>>>>> addfa59b
         Tests all endpoints on the local default SQL Server instance.
-
+        
+        Note that if an endpoint does not have a tcp listener port, it will be skipped.
+        
     .EXAMPLE
         PS C:\> Get-DbaEndpoint -SqlInstance localhost, sql2016 -Endpoint Mirror | Test-DbaEndpoint
-<<<<<<< HEAD
         
-=======
-
->>>>>>> addfa59b
         Tests all endpoints named Mirroring on sql2016 and localhost.
-
+        
+        Note that if an endpoint does not have a tcp listener port, it will be skipped.
+        
     .EXAMPLE
         PS C:\> Test-DbaEndpoint -SqlInstance localhost, sql2016 -Endpoint Mirror
-<<<<<<< HEAD
         
-=======
-
->>>>>>> addfa59b
         Tests all endpoints named Mirroring on sql2016 and localhost.
-
+        
+        Note that if an endpoint does not have a tcp listener port, it will be skipped.
+        
     .EXAMPLE
         PS C:\> Test-DbaEndpoint -SqlInstance localhost -Verbose
-<<<<<<< HEAD
         
-=======
-
->>>>>>> addfa59b
         Tests all endpoints on the local default SQL Server instance.
+        
         See all endpoints that were skipped due to not having a tcp listener port.
-
+        
 #>
     [CmdletBinding()]
     param (
@@ -97,14 +79,14 @@
         foreach ($instance in $SqlInstance) {
             $InputObject += Get-DbaEndpoint -SqlInstance $instance -SqlCredential $SqlCredential #-Endpoint $Endpoint
         }
-
+        
         foreach ($end in $InputObject) {
             if (-not $end.Protocol.Tcp.ListenerPort) {
                 Write-Message -Level Verbose -Message "$end on $($end.Parent) does not have a tcp listener port"
             }
             else {
                 Write-Message "Connecting to port $($end.Protocol.Tcp.ListenerPort) on $($end.ComputerName) for endpoint $($end.Name)"
-
+                
                 try {
                     $tcp = New-Object System.Net.Sockets.TcpClient
                     $tcp.Connect($end.ComputerName, $end.Protocol.Tcp.ListenerPort)
@@ -115,7 +97,7 @@
                 catch {
                     $connect = $_
                 }
-
+                
                 try {
                     $ssl = $end.Protocol.Tcp.SslPort
                     if ($ssl) {
@@ -132,7 +114,7 @@
                 catch {
                     $sslconnect = $_
                 }
-
+                
                 [pscustomobject]@{
                     ComputerName = $end.ComputerName
                     InstanceName = $end.InstanceName
