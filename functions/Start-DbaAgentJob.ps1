--- conflicted
+++ resolved
@@ -165,18 +165,14 @@
                 # Wait for the job
                 if (Test-Bound -ParameterName Wait) {
                     while ($currentjob.CurrentRunStatus -ne 'Idle') {
-<<<<<<< HEAD
                         $currentRunStatus = $currentjob.CurrentRunStatus
                         $currentStep = $currentjob.CurrentRunStep
                         $jobStepsCount = $currentjob.JobSteps.Count
                         $currentStepRetryAttempts = $currentjob.CurrentRunRetryAttempt
-                            if (-not $currentStepRetryAttempts) { $currentStepRetryAttempts = "0" }
+                        if (-not $currentStepRetryAttempts) { $currentStepRetryAttempts = "0" }
                         $currentStepRetries = $currentjob.RetryAttempts
-                            if (-not $currentStepRetries) { $currentStepRetries = "Unknown" }
+                        if (-not $currentStepRetries) { $currentStepRetries = "Unknown" }
                         Write-Message -Level Verbose -Message "$currentjob is $currentRunStatus, currently on Job Step $currentStep / $jobStepsCount, and has tried $currentStepRetryAttempts / $currentStepRetries retry attempts"
-=======
-                        Write-Message -Level Verbose -Message "$currentjob is $($currentjob.CurrentRunStatus), currently on Job Step $($currentjob.CurrentRunStep) / $($currentjob.JobSteps).Count, and has tried $($currentjob.CurrentRunRetryAttempt) / $($currentjob.RetryAttempts) retry attempts"
->>>>>>> 1a713ee5
                         Start-Sleep -Seconds $WaitPeriod
                         $currentjob.Refresh()
                     }
