--- conflicted
+++ resolved
@@ -35,15 +35,9 @@
 
 File Names with be suffixed with x-of-y to enable identifying striped sets, where y is the number of files in the set and x ranges from 1 to y.
 
-<<<<<<< HEAD
-.PARAMETER NoCopyOnly
-By default this function performs a Copy Only backup. These backups do not interfere with the restore chain of the database, so they are safe to take at any time.
-This switch indicates that you wish to take normal backups. Be aware that these WILL break your restore chains, so use at your own risk
-=======
 .PARAMETER CopyOnly
-By default function performs a normal backup, these backups  intefere with the restore chain of the database.
-This switch indicates that you wish to take CopyOnly backups. These backups will not intefere with the restore chain of the database.
->>>>>>> 9d1c5d36
+By default function performs a normal backup, these backups  interfere with the restore chain of the database.
+This switch indicates that you wish to take CopyOnly backups. These backups will not interfere with the restore chain of the database.
 
 For more details please refer to this MSDN article - https://msdn.microsoft.com/en-us/library/ms191495.aspx 
 
