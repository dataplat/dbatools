--- conflicted
+++ resolved
@@ -47,11 +47,7 @@
         Gets the SQL Server related client protocols on computers sql1 and sql2, and shows them in a grid view.
 
     .EXAMPLE
-<<<<<<< HEAD
-        PS C:\> (Get-DbaClientProtocol -ComputerName sql2 | Where-Object { $_.DisplayName = 'via' }).Disable()
-=======
         PS C:\> (Get-DbaClientProtocol -ComputerName sql2 | Where-Object { $_.DisplayName -eq 'Named Pipes' }).Disable()
->>>>>>> b6a8f9ed
 
         Disables the VIA ClientNetworkProtocol on computer sql2.
         If successful, return code 0 is shown.
