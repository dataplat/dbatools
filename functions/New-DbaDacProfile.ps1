--- conflicted
+++ resolved
@@ -28,29 +28,16 @@
     .PARAMETER Path
         The directory where you would like to save the profile xml file(s).
 
-<<<<<<< HEAD
-<<<<<<< HEAD
-        .PARAMETER PublishOptions
-            Optional hashtable to set publish options. Key/value pairs in the hashtable get converted to strings of "<key>value</key>".
-
-        .PARAMETER EnableException
-            By default, when something goes wrong we try to catch it, interpret it and give you a friendly warning message.
-            This avoids overwhelming you with "sea of red" exceptions, but is inconvenient because it basically disables advanced scripting.
-            Using this switch turns this "nice by default" feature off and enables you to catch exceptions with your own try/catch.
-=======
-=======
     .PARAMETER WhatIf
         If this switch is enabled, no actions are performed but informational messages will be displayed that explain what would happen if the command were to run.
 
     .PARAMETER Confirm
         If this switch is enabled, you will be prompted for confirmation before executing any operations that change state.
 
->>>>>>> 80cf9e5b
     .PARAMETER EnableException
         By default, when something goes wrong we try to catch it, interpret it and give you a friendly warning message.
         This avoids overwhelming you with "sea of red" exceptions, but is inconvenient because it basically disables advanced scripting.
         Using this switch turns this "nice by default" feature off and enables you to catch exceptions with your own try/catch.
->>>>>>> 40d2e530ecc64c7d28e71cec493c2c23fd81d727
 
     .NOTES
         Tags: Dacpac
@@ -86,7 +73,6 @@
         [string[]]$Database,
         [string]$Path = "$home\Documents",
         [string[]]$ConnectionString,
-        [hashtable]$PublishOptions,
         [switch]$EnableException
     )
     begin {
@@ -102,28 +88,15 @@
             Stop-Function -Message "Path must be a directory"
         }
 
-        function Convert-HashtableToXMLString($PublishOptions) {
-            $return = @()
-            if ($PublishOptions) {
-                $PublishOptions.GetEnumerator() | ForEach-Object {
-                    $key = $PSItem.Key.ToString()
-                    $value = $PSItem.Value.ToString()
-                    $return += "<$key>$value</$key>"
-                }
-            } 
-            $return | Out-String
-        }
-        
         function Get-Template ($db, $connstring) {
             "<?xml version=""1.0"" ?>
             <Project ToolsVersion=""14.0"" xmlns=""http://schemas.microsoft.com/developer/msbuild/2003"">
-                <PropertyGroup>
+              <PropertyGroup>
                 <TargetDatabaseName>{0}</TargetDatabaseName>
                 <TargetConnectionString>{1}</TargetConnectionString>
                 <ProfileVersionNumber>1</ProfileVersionNumber>
-                {2}
-                </PropertyGroup>
-            </Project>" -f $db[0], $connstring, $(Convert-HashtableToXMLString($PublishOptions))
+              </PropertyGroup>
+            </Project>" -f $db[0], $connstring
         }
 
         function Get-ServerName ($connstring) {
