--- conflicted
+++ resolved
@@ -98,12 +98,10 @@
 			Write-Warning $_
 			continue
 		}
-
 	}
 	
 	PROCESS
 	{
-
 		foreach ($file in $path)
 		{
 			if ($file.FullName -ne $null) { $file = $file.FullName }
@@ -115,17 +113,11 @@
 			try
 			{
 				$allfiles = $restore.ReadFileList($server)
-
 			}
 			catch
 			{
-<<<<<<< HEAD
-				Write-verbose "File - $File"
-				if (!(Test-SqlPath -SqlServer $SqlServer -Path $file))
-=======
 				$shortname = Split-Path $file -Leaf
 				if (!(Test-SqlPath -SqlServer $server -Path $file))
->>>>>>> 378c1967
 				{
 					Write-Warning "File $shortname does not exist or access denied. The SQL Server service account may not have access to the source directory."
 				}
@@ -155,9 +147,6 @@
 			$version = $datatable.Columns.Add("SQLVersion")
 			$dbversion = $datatable.rows[0].DatabaseVersion
 			
-			$tmp = $datatable.Columns.add("BackupFileName")
-			$datatable.Rows[0].BackupFileName = $file
-			
 			$datatable.rows[0].SQLVersion = (Convert-DbVersionToSqlVersion $dbversion)
 			
 			if ($Simple)
