--- conflicted
+++ resolved
@@ -61,20 +61,15 @@
 
     $config['CommonParameters'] = [System.Management.Automation.PSCmdlet]::CommonParameters
 
-    if (-not $config['Temp']) {
-        $config['Temp'] = 'C:\Temp'
-    }
-
-<<<<<<< HEAD
-    $config['CommonParameters'] = [System.Management.Automation.PSCmdlet]::CommonParameters
-
     # We want the tests as readable as possible so we want to set Confirm globally to $false
     $config['Defaults']['*:Confirm'] = $false
 
     # We use a global warning variable so that we can always test that the command does not write a warning
     $config['Defaults']['*:WarningVariable'] = 'WarnVar'
 
-=======
->>>>>>> 9de03997
+    if (-not $config['Temp']) {
+        $config['Temp'] = 'C:\Temp'
+    }
+
     [pscustomobject]$config
 }