#Requires -Module @{ ModuleName="Pester"; ModuleVersion="5.0" }
param(
<<<<<<< HEAD
    $ModuleName  = "dbatools",
=======
    $ModuleName = "dbatools",
>>>>>>> 0eb1df67
    $CommandName = "Import-DbaPfDataCollectorSetTemplate",
    $PSDefaultParameterValues = $TestConfig.Defaults
)

Write-Host -Object "Running $PSCommandPath" -ForegroundColor Cyan
$global:TestConfig = Get-TestConfig

Describe $CommandName -Tag UnitTests {
    Context "Parameter validation" {
        BeforeAll {
            $hasParameters = (Get-Command $CommandName).Parameters.Values.Name | Where-Object { $PSItem -notin ("WhatIf", "Confirm") }
            $expectedParameters = $TestConfig.CommonParameters
            $expectedParameters += @(
                "ComputerName",
                "Credential",
                "DisplayName",
                "SchedulesEnabled",
                "RootPath",
                "Segment",
                "SegmentMaxDuration",
                "SegmentMaxSize",
                "Subdirectory",
                "SubdirectoryFormat",
                "SubdirectoryFormatPattern",
                "Task",
                "TaskRunAsSelf",
                "TaskArguments",
                "TaskUserTextArguments",
                "StopOnCompletion",
                "Path",
                "Template",
                "Instance",
                "EnableException"
            )
        }

        It "Should have the expected parameters" {
            Compare-Object -ReferenceObject $expectedParameters -DifferenceObject $hasParameters | Should -BeNullOrEmpty
        }
    }
}

Describe $CommandName -Tag IntegrationTests {
    BeforeAll {
<<<<<<< HEAD
        $PSDefaultParameterValues["*-Dba*:EnableException"] = $true
        $collectorSetName = "Long Running Queries"
        
        # Clean up any existing collector sets before starting
        $null = Get-DbaPfDataCollectorSet -CollectorSet $collectorSetName | Remove-DbaPfDataCollectorSet -Confirm:$false
        
        $PSDefaultParameterValues.Remove("*-Dba*:EnableException")
    }

    BeforeEach {
        $null = Get-DbaPfDataCollectorSet -CollectorSet $collectorSetName | Remove-DbaPfDataCollectorSet -Confirm:$false
=======
        $null = Get-DbaPfDataCollectorSet -CollectorSet "Long Running Queries" | Remove-DbaPfDataCollectorSet -Confirm:$false
>>>>>>> 0eb1df67
    }

    AfterAll {
<<<<<<< HEAD
        $PSDefaultParameterValues["*-Dba*:EnableException"] = $true
        $null = Get-DbaPfDataCollectorSet -CollectorSet $collectorSetName | Remove-DbaPfDataCollectorSet -Confirm:$false
=======
        $null = Get-DbaPfDataCollectorSet -CollectorSet "Long Running Queries" | Remove-DbaPfDataCollectorSet -Confirm:$false -ErrorAction SilentlyContinue
>>>>>>> 0eb1df67
    }

    Context "Verifying command returns all the required results with pipe" {
        It "returns only one (and the proper) template" {
<<<<<<< HEAD
            $results = Get-DbaPfDataCollectorSetTemplate -Template $collectorSetName | Import-DbaPfDataCollectorSetTemplate
            $results.Name | Should -Be $collectorSetName
=======
            $results = Get-DbaPfDataCollectorSetTemplate -Template "Long Running Queries" | Import-DbaPfDataCollectorSetTemplate
            $results.Name | Should -Be "Long Running Queries"
>>>>>>> 0eb1df67
            $results.ComputerName | Should -Be $env:COMPUTERNAME
        }

        It "returns only one (and the proper) template without pipe" {
<<<<<<< HEAD
            $results = Import-DbaPfDataCollectorSetTemplate -Template $collectorSetName
            $results.Name | Should -Be $collectorSetName
=======
            $results = Import-DbaPfDataCollectorSetTemplate -Template "Long Running Queries"
            $results.Name | Should -Be "Long Running Queries"
>>>>>>> 0eb1df67
            $results.ComputerName | Should -Be $env:COMPUTERNAME
        }
    }
}<|MERGE_RESOLUTION|>--- conflicted
+++ resolved
@@ -1,10 +1,6 @@
 #Requires -Module @{ ModuleName="Pester"; ModuleVersion="5.0" }
 param(
-<<<<<<< HEAD
     $ModuleName  = "dbatools",
-=======
-    $ModuleName = "dbatools",
->>>>>>> 0eb1df67
     $CommandName = "Import-DbaPfDataCollectorSetTemplate",
     $PSDefaultParameterValues = $TestConfig.Defaults
 )
@@ -43,58 +39,71 @@
 
         It "Should have the expected parameters" {
             Compare-Object -ReferenceObject $expectedParameters -DifferenceObject $hasParameters | Should -BeNullOrEmpty
+Describe $CommandName -Tag UnitTests {
+    Context "Parameter validation" {
+        BeforeAll {
+            $hasParameters = (Get-Command $CommandName).Parameters.Values.Name | Where-Object { $PSItem -notin ("WhatIf", "Confirm") }
+            $expectedParameters = $TestConfig.CommonParameters
+            $expectedParameters += @(
+                "ComputerName",
+                "Credential",
+                "DisplayName",
+                "SchedulesEnabled",
+                "RootPath",
+                "Segment",
+                "SegmentMaxDuration",
+                "SegmentMaxSize",
+                "Subdirectory",
+                "SubdirectoryFormat",
+                "SubdirectoryFormatPattern",
+                "Task",
+                "TaskRunAsSelf",
+                "TaskArguments",
+                "TaskUserTextArguments",
+                "StopOnCompletion",
+                "Path",
+                "Template",
+                "Instance",
+                "EnableException"
+            )
+        }
+
+        It "Should have the expected parameters" {
+            Compare-Object -ReferenceObject $expectedParameters -DifferenceObject $hasParameters | Should -BeNullOrEmpty
         }
     }
 }
 
 Describe $CommandName -Tag IntegrationTests {
     BeforeAll {
-<<<<<<< HEAD
         $PSDefaultParameterValues["*-Dba*:EnableException"] = $true
         $collectorSetName = "Long Running Queries"
-        
+
         # Clean up any existing collector sets before starting
         $null = Get-DbaPfDataCollectorSet -CollectorSet $collectorSetName | Remove-DbaPfDataCollectorSet -Confirm:$false
-        
+
         $PSDefaultParameterValues.Remove("*-Dba*:EnableException")
     }
 
     BeforeEach {
         $null = Get-DbaPfDataCollectorSet -CollectorSet $collectorSetName | Remove-DbaPfDataCollectorSet -Confirm:$false
-=======
-        $null = Get-DbaPfDataCollectorSet -CollectorSet "Long Running Queries" | Remove-DbaPfDataCollectorSet -Confirm:$false
->>>>>>> 0eb1df67
     }
 
     AfterAll {
-<<<<<<< HEAD
         $PSDefaultParameterValues["*-Dba*:EnableException"] = $true
         $null = Get-DbaPfDataCollectorSet -CollectorSet $collectorSetName | Remove-DbaPfDataCollectorSet -Confirm:$false
-=======
-        $null = Get-DbaPfDataCollectorSet -CollectorSet "Long Running Queries" | Remove-DbaPfDataCollectorSet -Confirm:$false -ErrorAction SilentlyContinue
->>>>>>> 0eb1df67
     }
 
     Context "Verifying command returns all the required results with pipe" {
         It "returns only one (and the proper) template" {
-<<<<<<< HEAD
             $results = Get-DbaPfDataCollectorSetTemplate -Template $collectorSetName | Import-DbaPfDataCollectorSetTemplate
             $results.Name | Should -Be $collectorSetName
-=======
-            $results = Get-DbaPfDataCollectorSetTemplate -Template "Long Running Queries" | Import-DbaPfDataCollectorSetTemplate
-            $results.Name | Should -Be "Long Running Queries"
->>>>>>> 0eb1df67
             $results.ComputerName | Should -Be $env:COMPUTERNAME
         }
 
         It "returns only one (and the proper) template without pipe" {
-<<<<<<< HEAD
             $results = Import-DbaPfDataCollectorSetTemplate -Template $collectorSetName
             $results.Name | Should -Be $collectorSetName
-=======
-            $results = Import-DbaPfDataCollectorSetTemplate -Template "Long Running Queries"
-            $results.Name | Should -Be "Long Running Queries"
->>>>>>> 0eb1df67
             $results.ComputerName | Should -Be $env:COMPUTERNAME
         }
     }
