--- conflicted
+++ resolved
@@ -16,17 +16,10 @@
             $expectedParameters += @(
                 "SqlInstance",
                 "SqlCredential",
-<<<<<<< HEAD
-                "Database",
-                "ExcludeDatabase",
-                "Type",
-                "EnableException"
-=======
                 "EnableException",
                 "Database",
                 "ExcludeDatabase",
                 "Type"
->>>>>>> 55e0e7af
             )
         }
 
@@ -41,17 +34,6 @@
         $PSDefaultParameterValues["*-Dba*:EnableException"] = $true
 
         $server = Connect-DbaInstance -SqlInstance $TestConfig.instance2
-<<<<<<< HEAD
-        $tableTypeName = ("dbatools_{0}" -f $(Get-Random))
-        $tableTypeName1 = ("dbatools_{0}" -f $(Get-Random))
-        $server.Query("CREATE TYPE $tableTypeName AS TABLE([column1] INT NULL)", "tempdb")
-        $server.Query("CREATE TYPE $tableTypeName1 AS TABLE([column1] INT NULL)", "tempdb")
-    }
-
-    AfterAll {
-        $null = $server.Query("DROP TYPE $tableTypeName", "tempdb")
-        $null = $server.Query("DROP TYPE $tableTypeName1", "tempdb")
-=======
         $tableTypeName = "dbatools_$(Get-Random)"
         $tableTypeName1 = "dbatools_$(Get-Random)"
         $server.Query("CREATE TYPE $tableTypeName AS TABLE([column1] INT NULL)", "tempdb")
@@ -65,57 +47,15 @@
 
         $null = $server.Query("DROP TYPE $tabletypename", "tempdb") -ErrorAction SilentlyContinue
         $null = $server.Query("DROP TYPE $tabletypename1", "tempdb") -ErrorAction SilentlyContinue
->>>>>>> 55e0e7af
     }
 
     Context "Gets a Db User Defined Table Type" {
         BeforeAll {
-<<<<<<< HEAD
-            $splatSingleType = @{
-=======
             $splatUserDefinedTableType = @{
->>>>>>> 55e0e7af
                 SqlInstance = $TestConfig.instance2
                 Database    = "tempdb"
                 Type        = $tableTypeName
             }
-<<<<<<< HEAD
-            $singleResults = Get-DbaDbUserDefinedTableType @splatSingleType
-        }
-
-        It "Gets results" {
-            $singleResults | Should -Not -BeNullOrEmpty
-        }
-
-        It "Should have a name of $tableTypeName" {
-            $singleResults.Name | Should -Be $tableTypeName
-        }
-
-        It "Should have an owner of dbo" {
-            $singleResults.Owner | Should -Be "dbo"
-        }
-
-        It "Should have a count of 1" {
-            $singleResults.Count | Should -Be 1
-        }
-    }
-
-    Context "Gets all the Db User Defined Table Types" {
-        BeforeAll {
-            $splatAllTypes = @{
-                SqlInstance = $TestConfig.instance2
-                Database    = "tempdb"
-            }
-            $allResults = Get-DbaDbUserDefinedTableType @splatAllTypes
-        }
-
-        It "Gets results" {
-            $allResults | Should -Not -BeNullOrEmpty
-        }
-
-        It "Should have a count of 2" {
-            $allResults.Count | Should -Be 2
-=======
             $results = Get-DbaDbUserDefinedTableType @splatUserDefinedTableType
         }
 
@@ -147,7 +87,6 @@
 
         It "Should have a count of 2" {
             $results.Count | Should -BeExactly 2
->>>>>>> 55e0e7af
         }
     }
 }