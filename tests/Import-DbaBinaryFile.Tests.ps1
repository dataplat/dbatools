--- conflicted
+++ resolved
@@ -1,3 +1,10 @@
+#Requires -Module @{ ModuleName="Pester"; ModuleVersion="5.0" }
+param(
+    $ModuleName  = "dbatools",
+    $CommandName = "Import-DbaBinaryFile",
+    $PSDefaultParameterValues = $TestConfig.Defaults
+)
+
 #Requires -Module @{ ModuleName="Pester"; ModuleVersion="5.0" }
 param(
     $ModuleName  = "dbatools",
@@ -32,39 +39,57 @@
 
         It "Should have the expected parameters" {
             Compare-Object -ReferenceObject $expectedParameters -DifferenceObject $hasParameters | Should -BeNullOrEmpty
+Describe $CommandName -Tag UnitTests {
+    Context "Parameter validation" {
+        BeforeAll {
+            $hasParameters = (Get-Command $CommandName).Parameters.Values.Name | Where-Object { $PSItem -notin ("WhatIf", "Confirm") }
+            $expectedParameters = $TestConfig.CommonParameters
+            $expectedParameters += @(
+                "SqlInstance",
+                "SqlCredential",
+                "Database",
+                "Table",
+                "Schema",
+                "FilePath",
+                "EnableException",
+                "Statement",
+                "NoFileNameColumn",
+                "BinaryColumn",
+                "FileNameColumn",
+                "InputObject",
+                "Path"
+            )
+        }
+
+        It "Should have the expected parameters" {
+            Compare-Object -ReferenceObject $expectedParameters -DifferenceObject $hasParameters | Should -BeNullOrEmpty
         }
     }
 }
 
 Describe $CommandName -Tag IntegrationTests {
+Describe $CommandName -Tag IntegrationTests {
     BeforeAll {
         # We want to run all commands in the BeforeAll block with EnableException to ensure that the test fails if the setup fails.
         $PSDefaultParameterValues["*-Dba*:EnableException"] = $true
 
-<<<<<<< HEAD
         $splatConnection = @{
             SqlInstance = $TestConfig.instance2
             Database    = "tempdb"
         }
         $db = Get-DbaDatabase @splatConnection
         $null = $db.Query("CREATE TABLE [dbo].[BunchOFiles]([FileName123] [nvarchar](50) NULL, [TheFile123] [image] NULL)")
-=======
-        $testDbConnection = Get-DbaDatabase -SqlInstance $TestConfig.instance2 -Database tempdb
-        $null = $testDbConnection.Query("CREATE TABLE [dbo].[BunchOFiles]([FileName123] [nvarchar](50) NULL, [TheFile123] [image] NULL)")
->>>>>>> 0eb1df67
 
         # We want to run all commands outside of the BeforeAll block without EnableException to be able to test for specific warnings.
         $PSDefaultParameterValues.Remove("*-Dba*:EnableException")
     }
 
+
     AfterAll {
         # We want to run all commands in the AfterAll block with EnableException to ensure that the test fails if the cleanup fails.
         $PSDefaultParameterValues["*-Dba*:EnableException"] = $true
 
-<<<<<<< HEAD
         # Cleanup created test table
-=======
->>>>>>> 0eb1df67
         try {
             $null = $testDbConnection.Query("DROP TABLE dbo.BunchOFiles")
         } catch {
@@ -76,7 +101,6 @@
     }
 
     It "imports files into table data" {
-<<<<<<< HEAD
         $splatImport = @{
             SqlInstance     = $TestConfig.instance2
             Database        = "tempdb"
@@ -90,6 +114,7 @@
         $results.Database | Should -Be "tempdb"
         $results.FilePath | Should -match "adalsql.msi"
     }
+
 
     It "imports files into table data from piped" {
         $splatImportPiped = @{
@@ -120,22 +145,5 @@
         $results = Get-DbaBinaryFileTable @splatBinaryFileTable | Import-DbaBinaryFile @splatImportWithPath
         $results.Database | Should -Be @("tempdb", "tempdb")
         Split-Path -Path $results.FilePath -Leaf | Should -Be @("localhost.crt", "localhost.pfx")
-=======
-        $importResults = Import-DbaBinaryFile -SqlInstance $TestConfig.instance2 -Database tempdb -Table BunchOFiles -FilePath "$($TestConfig.appveyorlabrepo)\azure\adalsql.msi" -WarningAction Continue -ErrorAction Stop -EnableException
-        $importResults.Database | Should -Be "tempdb"
-        $importResults.FilePath | Should -match "adalsql.msi"
-    }
-
-    It "imports files into table data from piped" {
-        $pipeResults = Get-ChildItem -Path "$($TestConfig.appveyorlabrepo)\certificates" | Import-DbaBinaryFile -SqlInstance $TestConfig.instance2 -Database tempdb -Table BunchOFiles -WarningAction Continue -ErrorAction Stop -EnableException
-        $pipeResults.Database | Should -Be @("tempdb", "tempdb")
-        Split-Path -Path $pipeResults.FilePath -Leaf | Should -Be @("localhost.crt", "localhost.pfx")
-    }
-
-    It "piping from Get-DbaBinaryFileTable works" {
-        $fileTableResults = Get-DbaBinaryFileTable -SqlInstance $TestConfig.instance2 -Database tempdb -Table BunchOFiles | Import-DbaBinaryFile -WarningAction Continue -ErrorAction Stop -EnableException -Path "$($TestConfig.appveyorlabrepo)\certificates"
-        $fileTableResults.Database | Should -Be @("tempdb", "tempdb")
-        Split-Path -Path $fileTableResults.FilePath -Leaf | Should -Be @("localhost.crt", "localhost.pfx")
->>>>>>> 0eb1df67
     }
 }