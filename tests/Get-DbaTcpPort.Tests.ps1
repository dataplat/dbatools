--- conflicted
+++ resolved
@@ -4,12 +4,6 @@
     $CommandName = "Get-DbaTcpPort",
     $PSDefaultParameterValues = $TestConfig.Defaults
 )
-<<<<<<< HEAD
-
-Write-Host -Object "Running $PSCommandPath" -ForegroundColor Cyan
-$global:TestConfig = Get-TestConfig
-=======
->>>>>>> 0eb1df67
 
 Describe $CommandName -Tag UnitTests {
     Context "Parameter validation" {
@@ -32,11 +26,7 @@
     }
 }
 Describe $CommandName -Tag IntegrationTests {
-<<<<<<< HEAD
-    Context "Command actually works" {
-=======
     Context "Command functionality" {
->>>>>>> 0eb1df67
         BeforeAll {
             $results = Get-DbaTcpPort -SqlInstance $TestConfig.instance2
             $resultsIpv6 = Get-DbaTcpPort -SqlInstance $TestConfig.instance2 -All -ExcludeIpv6
@@ -49,10 +39,6 @@
 
         It "Has the correct properties" {
             $result = $results[0]
-<<<<<<< HEAD
-            $ExpectedProps = "ComputerName", "InstanceName", "SqlInstance", "IPAddress", "Port", "Static", "Type"
-            ($result.PsObject.Properties.Name | Sort-Object) | Should -Be ($ExpectedProps | Sort-Object)
-=======
             $expectedProps = @(
                 "ComputerName",
                 "InstanceName",
@@ -63,7 +49,6 @@
                 "Type"
             )
             ($result.PsObject.Properties.Name | Sort-Object) | Should -Be ($expectedProps | Sort-Object)
->>>>>>> 0eb1df67
         }
 
         It "Should return multiple results when using All parameter" {
