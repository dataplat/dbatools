--- conflicted
+++ resolved
@@ -30,6 +30,7 @@
 
 Describe $CommandName -Tag IntegrationTests {
     Context "Command finds Procedures in a System Database" {
+        # We want to run all commands in the setup with EnableException to ensure that the test fails if the setup fails.
         It "Should find a specific StoredProcedure named cp_dbatoolsci_sysadmin" {
             # We want to run all commands in the setup with EnableException to ensure that the test fails if the setup fails.
             $PSDefaultParameterValues['*-Dba*:EnableException'] = $true
@@ -59,11 +60,7 @@
                 }
                 $results = Find-DbaStoredProcedure @splatFind
                 $results.Name | Should -Contain "cp_dbatoolsci_sysadmin"
-<<<<<<< HEAD
             } catch {
-=======
-            } finally {
->>>>>>> 02fa9b53
                 # Cleanup - We want to run all commands in the cleanup with EnableException to ensure that the test fails if the cleanup fails.
                 $PSDefaultParameterValues['*-Dba*:EnableException'] = $true
 
