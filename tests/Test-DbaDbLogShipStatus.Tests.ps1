--- conflicted
+++ resolved
@@ -27,7 +27,6 @@
 
 Describe $CommandName -Tag IntegrationTests {
     Context "When testing SQL instance edition support" {
-<<<<<<< HEAD
         # TODO: This test is not working in AppVeyor, so it is skipped
         It -Skip "Should warn if SQL instance edition is not supported" {
             $null = Test-DbaDbLogShipStatus -SqlInstance $TestConfig.instance1 -WarningAction SilentlyContinue
@@ -37,20 +36,6 @@
                 $WarnVar | Should -Not -Match "Express"
             }
 
-=======
-        It "Should warn if SQL instance edition is not supported" {
-            $server = Connect-DbaInstance -SqlInstance $TestConfig.instance1
-            $skip = $false
-            if ($server.Edition -notmatch 'Express') {
-                $skip = $true
-            }
-            if (-not $skip) {
-                $null = Test-DbaDbLogShipStatus -SqlInstance $TestConfig.instance1 -WarningAction SilentlyContinue -WarningVariable editionwarn
-                $editionwarn -match "Express" | Should -BeTrue
-            } else {
-                Set-ItResult -Skipped -Because "SQL instance edition is not Express"
-            }
->>>>>>> af93ec69
         }
     }
 
