--- conflicted
+++ resolved
@@ -5,12 +5,6 @@
     $PSDefaultParameterValues = $TestConfig.Defaults
 )
 
-<<<<<<< HEAD
-=======
-Write-Host -Object "Running $PSCommandPath" -ForegroundColor Cyan
-$global:TestConfig = Get-TestConfig
-
->>>>>>> 55e0e7af
 Describe $CommandName -Tag UnitTests {
     Context "Parameter validation" {
         BeforeAll {
@@ -34,9 +28,9 @@
 }
 
 Describe $CommandName -Tag IntegrationTests {
+Describe $CommandName -Tag IntegrationTests {
     BeforeAll {
         # We want to run all commands in the BeforeAll block with EnableException to ensure that the test fails if the setup fails.
-<<<<<<< HEAD
         $PSDefaultParameterValues["*-Dba*:EnableException"] = $true
 
         # Set variables. They are available in all the It blocks.
@@ -46,51 +40,30 @@
 
         # We want to run all commands outside of the BeforeAll block without EnableException to be able to test for specific warnings.
         $PSDefaultParameterValues.Remove("*-Dba*:EnableException")
-=======
-        $PSDefaultParameterValues['*-Dba*:EnableException'] = $true
+    }
 
-        # Create test database for space testing
-        $dbname = "dbatoolsci_test_$(Get-Random)"
-        $server = Connect-DbaInstance -SqlInstance $TestConfig.instance2
-        $null = $server.Query("Create Database [$dbname]")
-
-        # We want to run all commands outside of the BeforeAll block without EnableException to be able to test for specific warnings.
-        $PSDefaultParameterValues.Remove('*-Dba*:EnableException')
->>>>>>> 55e0e7af
-    }
 
     AfterAll {
         # We want to run all commands in the AfterAll block with EnableException to ensure that the test fails if the cleanup fails.
-<<<<<<< HEAD
         $PSDefaultParameterValues["*-Dba*:EnableException"] = $true
 
         # Cleanup all created objects.
         Remove-DbaDatabase -SqlInstance $TestConfig.instance2 -Database $dbName -Confirm:$false
-=======
-        $PSDefaultParameterValues['*-Dba*:EnableException'] = $true
-
-        # Cleanup test database
-        $null = Remove-DbaDatabase -SqlInstance $TestConfig.instance2 -Database $dbname
->>>>>>> 55e0e7af
 
         # As this is the last block we do not need to reset the $PSDefaultParameterValues.
     }
 
+
     #Skipping these tests as internals of Get-DbaDbSpace seems to be unreliable in CI
     Context "Gets DbSpace" {
         BeforeAll {
-<<<<<<< HEAD
             $allResults = @(Get-DbaDbSpace -SqlInstance $TestConfig.instance2 | Where-Object Database -eq $dbName)
-=======
-            $results = Get-DbaDbSpace -SqlInstance $TestConfig.instance2 | Where-Object Database -eq $dbname
->>>>>>> 55e0e7af
         }
 
         It "Gets results" {
             $allResults | Should -Not -BeNullOrEmpty
         }
 
-<<<<<<< HEAD
         It "Should retrieve space for $dbName" {
             $allResults[0].Database | Should -Be $dbName
             $allResults[0].UsedSpace | Should -Not -BeNullOrEmpty
@@ -98,22 +71,12 @@
 
         It "Should have a physical path for $dbName" {
             $allResults[0].PhysicalName | Should -Not -BeNullOrEmpty
-=======
-        It "Should retrieve space for test database" {
-            $results[0].Database | Should -Be $dbname
-            $results[0].UsedSpace | Should -Not -BeNullOrEmpty
-        }
-
-        It "Should have a physical path for test database" {
-            $results[0].physicalname | Should -Not -BeNullOrEmpty
->>>>>>> 55e0e7af
         }
     }
 
     #Skipping these tests as internals of Get-DbaDbSpace seems to be unreliable in CI
     Context "Gets DbSpace when using -Database" {
         BeforeAll {
-<<<<<<< HEAD
             $databaseResults = @(Get-DbaDbSpace -SqlInstance $TestConfig.instance2 -Database $dbName)
         }
 
@@ -128,40 +91,16 @@
 
         It "Should have a physical path for $dbName" {
             $databaseResults[0].PhysicalName | Should -Not -BeNullOrEmpty
-=======
-            $results = Get-DbaDbSpace -SqlInstance $TestConfig.instance2 -Database $dbname
-        }
-
-        It "Gets results" {
-            $results | Should -Not -BeNullOrEmpty
-        }
-
-        It "Should retrieve space for test database" {
-            $results[0].Database | Should -Be $dbname
-            $results[0].UsedSpace | Should -Not -BeNullOrEmpty
-        }
-
-        It "Should have a physical path for test database" {
-            $results[0].physicalname | Should -Not -BeNullOrEmpty
->>>>>>> 55e0e7af
         }
     }
 
     Context "Gets no DbSpace for specific database when using -ExcludeDatabase" {
         BeforeAll {
-<<<<<<< HEAD
             $excludeResults = @(Get-DbaDbSpace -SqlInstance $TestConfig.instance2 -ExcludeDatabase $dbName)
         }
 
         It "Gets no results for excluded database" {
             $excludeResults.Database | Should -Not -Contain $dbName
-=======
-            $results = Get-DbaDbSpace -SqlInstance $TestConfig.instance2 -ExcludeDatabase $dbname
-        }
-
-        It "Gets no results" {
-            $results.database | Should -Not -Contain $dbname
->>>>>>> 55e0e7af
         }
     }
 }