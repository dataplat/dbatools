$CommandName = $MyInvocation.MyCommand.Name.Replace(".Tests.ps1", "")
Write-Host -Object "Running $PSCommandPath" -ForegroundColor Cyan
. "$PSScriptRoot\constants.ps1"

Describe "$CommandName Unit Tests" -Tag 'UnitTests' {
    Context "Validate parameters" {
<<<<<<< HEAD
        [object[]]$params = (Get-Command $CommandName).Parameters.Keys | Where-Object {$_ -notin ('whatif', 'confirm')}
        [object[]]$knownParameters = 'Source', 'Destination', 'DetachAttach', 'Reattach', 'BackupRestore', 'SharedPath', 'WithReplace', 'NoRecovery', 'SetSourceReadOnly', 'ReuseSourceFolderStructure', 'IncludeSupportDbs', 'SourceSqlCredential', 'DestinationSqlCredential', 'Exclude', 'DisableJobsOnDestination', 'DisableJobsOnSource', 'ExcludeSaRename', 'UseLastBackup', 'Continue', 'Force', 'EnableException'
=======
        [object[]]$params = (Get-Command $CommandName).Parameters.Keys | Where-Object { $_ -notin ('whatif', 'confirm') }
        [object[]]$knownParameters = 'Source', 'Destination', 'DetachAttach', 'Reattach', 'BackupRestore', 'SharedPath', 'WithReplace', 'NoRecovery', 'AzureCredential', 'SetSourceReadOnly', 'ReuseSourceFolderStructure', 'IncludeSupportDbs', 'SourceSqlCredential', 'DestinationSqlCredential', 'Exclude', 'DisableJobsOnDestination', 'DisableJobsOnSource', 'ExcludeSaRename', 'UseLastBackup', 'Continue', 'Force', 'EnableException'
>>>>>>> 1b3e4df9
        $knownParameters += [System.Management.Automation.PSCmdlet]::CommonParameters
        It "Should only contain our specific parameters" {
            (@(Compare-Object -ReferenceObject ($knownParameters | Where-Object { $_ }) -DifferenceObject $params).Count ) | Should Be 0
        }
    }
}

<#
    Integration test should appear below and are custom to the command you are writing.
    Read https://github.com/sqlcollaborative/dbatools/blob/development/contributing.md#tests
    for more guidence.
#>

$PSDefaultParameterValues = @{ }
Describe "$commandname Integration Tests" -Tag "IntegrationTests" {
    BeforeAll {
        $random = Get-Random
        $startmigrationrestoredb = "dbatoolsci_startmigrationrestore$random"
        $startmigrationrestoredb2 = "dbatoolsci_startmigrationrestoreother$random"
        $detachattachdb = "dbatoolsci_detachattach$random"
        Remove-DbaDatabase -Confirm:$false -SqlInstance $script:instance2, $script:instance3 -Database $startmigrationrestoredb, $detachattachdb

        $server = Connect-DbaInstance -SqlInstance $script:instance3
        $server.Query("CREATE DATABASE $startmigrationrestoredb2; ALTER DATABASE $startmigrationrestoredb2 SET AUTO_CLOSE OFF WITH ROLLBACK IMMEDIATE")

        $server = Connect-DbaInstance -SqlInstance $script:instance2
        $server.Query("CREATE DATABASE $startmigrationrestoredb; ALTER DATABASE $startmigrationrestoredb SET AUTO_CLOSE OFF WITH ROLLBACK IMMEDIATE")
        $server.Query("CREATE DATABASE $detachattachdb; ALTER DATABASE $detachattachdb SET AUTO_CLOSE OFF WITH ROLLBACK IMMEDIATE")
        $server.Query("CREATE DATABASE $startmigrationrestoredb2; ALTER DATABASE $startmigrationrestoredb2 SET AUTO_CLOSE OFF WITH ROLLBACK IMMEDIATE")
        $null = Set-DbaDbOwner -SqlInstance $script:instance2 -Database $startmigrationrestoredb, $detachattachdb -TargetLogin sa
    }
    AfterAll {
        Remove-DbaDatabase -Confirm:$false -SqlInstance $script:instance2, $script:instance3 -Database $startmigrationrestoredb, $detachattachdb, $startmigrationrestoredb2
    }

    Context "Backup restore" {
        $results = Start-DbaMigration -Force -Source $script:instance2 -Destination $script:instance3 -BackupRestore -SharedPath "C:\temp" -Exclude Logins, SpConfigure, SysDbUserObjects, AgentServer, CentralManagementServer, ExtendedEvents, PolicyManagement, ResourceGovernor, Endpoints, ServerAuditSpecifications, Audits, LinkedServers, SystemTriggers, DataCollector, DatabaseMail, BackupDevices, Credentials

        It "returns at least one result" {
            $results | Should -Not -Be $null
        }

        foreach ($result in $results) {
            It "copies a database successfully" {
                $result.Type -eq "Database"
                $result.Status -eq "Successful"
            }
        }

        It "retains its name, recovery model, and status." {
            $dbs = Get-DbaDatabase -SqlInstance $script:instance2, $script:instance3 -Database $startmigrationrestoredb2
            $dbs[0].Name -ne $null
            # Compare its variables
            $dbs[0].Name -eq $dbs[1].Name
            $dbs[0].RecoveryModel -eq $dbs[1].RecoveryModel
            $dbs[0].Status -eq $dbs[1].Status
            $dbs[0].Owner -eq $dbs[1].Owner
        }
    }

    Context "Backup restore" {
        $quickbackup = Get-DbaDatabase -SqlInstance $script:instance2 -ExcludeSystem | Backup-DbaDatabase -BackupDirectory C:\temp
<<<<<<< HEAD
        $results = Start-DbaMigration -Force -Source $script:instance2 -Destination $script:instance3 -UseLastBackup -Exclude Logins, SpConfigure, SysDbUserObjects, AgentServer, CentralManagementServer, ExtendedEvents, PolicyManagement, ResourceGovernor, Endpoints, ServerAuditSpecifications, Audits, LinkedServers, SystemTriggers, DataCollector, DatabaseMail, BackupDevices, Credentials, StartupProcedures
=======
        $results = Start-DbaMigration -Force -Source $script:instance2 -Destination $script:instance3 -UseLastBackup -Exclude Logins, SpConfigure, SysDbUserObjects, AgentServer, CentralManagementServer, ExtendedEvents, PolicyManagement, ResourceGovernor, Endpoints, ServerAuditSpecifications, Audits, LinkedServers, SystemTriggers, DataCollector, DatabaseMail, BackupDevices, Credentials
>>>>>>> 1b3e4df9

        It "returns at least one result" {
            $results | Should -Not -Be $null
        }

        foreach ($result in $results) {
            It "copies a database successfully" {
                $result.Type -eq "Database"
                $result.Status -eq "Successful"
            }
        }

        It "retains its name, recovery model, and status." {
            $dbs = Get-DbaDatabase -SqlInstance $script:instance2, $script:instance3 -Database $startmigrationrestoredb2
            $dbs[0].Name -ne $null
            # Compare its variables
            $dbs[0].Name -eq $dbs[1].Name
            $dbs[0].RecoveryModel -eq $dbs[1].RecoveryModel
            $dbs[0].Status -eq $dbs[1].Status
            $dbs[0].Owner -eq $dbs[1].Owner
        }
    }
}<|MERGE_RESOLUTION|>--- conflicted
+++ resolved
@@ -4,13 +4,9 @@
 
 Describe "$CommandName Unit Tests" -Tag 'UnitTests' {
     Context "Validate parameters" {
-<<<<<<< HEAD
         [object[]]$params = (Get-Command $CommandName).Parameters.Keys | Where-Object {$_ -notin ('whatif', 'confirm')}
-        [object[]]$knownParameters = 'Source', 'Destination', 'DetachAttach', 'Reattach', 'BackupRestore', 'SharedPath', 'WithReplace', 'NoRecovery', 'SetSourceReadOnly', 'ReuseSourceFolderStructure', 'IncludeSupportDbs', 'SourceSqlCredential', 'DestinationSqlCredential', 'Exclude', 'DisableJobsOnDestination', 'DisableJobsOnSource', 'ExcludeSaRename', 'UseLastBackup', 'Continue', 'Force', 'EnableException'
-=======
-        [object[]]$params = (Get-Command $CommandName).Parameters.Keys | Where-Object { $_ -notin ('whatif', 'confirm') }
-        [object[]]$knownParameters = 'Source', 'Destination', 'DetachAttach', 'Reattach', 'BackupRestore', 'SharedPath', 'WithReplace', 'NoRecovery', 'AzureCredential', 'SetSourceReadOnly', 'ReuseSourceFolderStructure', 'IncludeSupportDbs', 'SourceSqlCredential', 'DestinationSqlCredential', 'Exclude', 'DisableJobsOnDestination', 'DisableJobsOnSource', 'ExcludeSaRename', 'UseLastBackup', 'Continue', 'Force', 'EnableException'
->>>>>>> 1b3e4df9
+        [object[]]$knownParameters = 'Source', 'Destination', 'DetachAttach', 'Reattach', 'BackupRestore', 'SharedPath', 'WithReplace', 'NoRecovery',  'AzureCredential', 'SetSourceReadOnly', 'ReuseSourceFolderStructure', 'IncludeSupportDbs', 'SourceSqlCredential', 'DestinationSqlCredential', 'Exclude', 'DisableJobsOnDestination', 'DisableJobsOnSource', 'ExcludeSaRename', 'UseLastBackup', 'Continue', 'Force', 'EnableException'
+
         $knownParameters += [System.Management.Automation.PSCmdlet]::CommonParameters
         It "Should only contain our specific parameters" {
             (@(Compare-Object -ReferenceObject ($knownParameters | Where-Object { $_ }) -DifferenceObject $params).Count ) | Should Be 0
@@ -73,11 +69,7 @@
 
     Context "Backup restore" {
         $quickbackup = Get-DbaDatabase -SqlInstance $script:instance2 -ExcludeSystem | Backup-DbaDatabase -BackupDirectory C:\temp
-<<<<<<< HEAD
         $results = Start-DbaMigration -Force -Source $script:instance2 -Destination $script:instance3 -UseLastBackup -Exclude Logins, SpConfigure, SysDbUserObjects, AgentServer, CentralManagementServer, ExtendedEvents, PolicyManagement, ResourceGovernor, Endpoints, ServerAuditSpecifications, Audits, LinkedServers, SystemTriggers, DataCollector, DatabaseMail, BackupDevices, Credentials, StartupProcedures
-=======
-        $results = Start-DbaMigration -Force -Source $script:instance2 -Destination $script:instance3 -UseLastBackup -Exclude Logins, SpConfigure, SysDbUserObjects, AgentServer, CentralManagementServer, ExtendedEvents, PolicyManagement, ResourceGovernor, Endpoints, ServerAuditSpecifications, Audits, LinkedServers, SystemTriggers, DataCollector, DatabaseMail, BackupDevices, Credentials
->>>>>>> 1b3e4df9
 
         It "returns at least one result" {
             $results | Should -Not -Be $null
