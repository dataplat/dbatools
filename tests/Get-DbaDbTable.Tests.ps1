--- conflicted
+++ resolved
@@ -4,12 +4,6 @@
     $CommandName = "Get-DbaDbTable",
     $PSDefaultParameterValues = $TestConfig.Defaults
 )
-<<<<<<< HEAD
-=======
-
-Write-Host -Object "Running $PSCommandPath" -ForegroundColor Cyan
-$global:TestConfig = Get-TestConfig
->>>>>>> 55e0e7af
 
 Describe $CommandName -Tag UnitTests {
     Context "Parameter validation" {
@@ -23,15 +17,9 @@
                 "ExcludeDatabase",
                 "IncludeSystemDBs",
                 "Table",
-<<<<<<< HEAD
                 "EnableException",
                 "InputObject",
                 "Schema"
-=======
-                "Schema",
-                "InputObject",
-                "EnableException"
->>>>>>> 55e0e7af
             )
         }
 
@@ -42,13 +30,10 @@
 }
 
 Describe $CommandName -Tag IntegrationTests {
+Describe $CommandName -Tag IntegrationTests {
     BeforeAll {
         # We want to run all commands in the BeforeAll block with EnableException to ensure that the test fails if the setup fails.
-<<<<<<< HEAD
         $PSDefaultParameterValues["*-Dba*:EnableException"] = $true
-=======
-        $PSDefaultParameterValues['*-Dba*:EnableException'] = $true
->>>>>>> 55e0e7af
 
         $dbname = "dbatoolsscidb_$(Get-Random)"
         $tablename = "dbatoolssci_$(Get-Random)"
@@ -57,26 +42,15 @@
         $null = Invoke-DbaQuery -SqlInstance $TestConfig.instance1 -Database $dbname -Query "Create table $tablename (col1 int)"
 
         # We want to run all commands outside of the BeforeAll block without EnableException to be able to test for specific warnings.
-<<<<<<< HEAD
         $PSDefaultParameterValues.Remove("*-Dba*:EnableException")
-=======
-        $PSDefaultParameterValues.Remove('*-Dba*:EnableException')
->>>>>>> 55e0e7af
     }
 
     AfterAll {
         # We want to run all commands in the AfterAll block with EnableException to ensure that the test fails if the cleanup fails.
-<<<<<<< HEAD
         $PSDefaultParameterValues["*-Dba*:EnableException"] = $true
 
         $null = Invoke-DbaQuery -SqlInstance $TestConfig.instance1 -Database $dbname -Query "drop table $tablename"
         $null = Remove-DbaDatabase -SqlInstance $TestConfig.instance1 -Database $dbname -Confirm:$false
-=======
-        $PSDefaultParameterValues['*-Dba*:EnableException'] = $true
-
-        $null = Invoke-DbaQuery -SqlInstance $TestConfig.instance1 -Database $dbname -Query "drop table $tablename" -ErrorAction SilentlyContinue
-        $null = Remove-DbaDatabase -SqlInstance $TestConfig.instance1 -Database $dbname -Confirm:$false -ErrorAction SilentlyContinue
->>>>>>> 55e0e7af
 
         # As this is the last block we do not need to reset the $PSDefaultParameterValues.
     }
@@ -84,9 +58,11 @@
     Context "Should get the table" {
         It "Gets the table" {
             (Get-DbaDbTable -SqlInstance $TestConfig.instance1).Name | Should -Contain $tablename
+            (Get-DbaDbTable -SqlInstance $TestConfig.instance1).Name | Should -Contain $tablename
         }
 
         It "Gets the table when you specify the database" {
+            (Get-DbaDbTable -SqlInstance $TestConfig.instance1 -Database $dbname).Name | Should -Contain $tablename
             (Get-DbaDbTable -SqlInstance $TestConfig.instance1 -Database $dbname).Name | Should -Contain $tablename
         }
     }
@@ -94,6 +70,7 @@
     Context "Should not get the table if database is excluded" {
         It "Doesn't find the table" {
             (Get-DbaDbTable -SqlInstance $TestConfig.instance1 -ExcludeDatabase $dbname).Name | Should -Not -Contain $tablename
+            (Get-DbaDbTable -SqlInstance $TestConfig.instance1 -ExcludeDatabase $dbname).Name | Should -Not -Contain $tablename
         }
     }
 }