#Requires -Module @{ ModuleName="Pester"; ModuleVersion="5.0" }
param(
    $ModuleName  = "dbatools",
    $CommandName = "Get-DbaRegServer",
    $PSDefaultParameterValues = $TestConfig.Defaults
)

Describe $CommandName -Tag UnitTests {
    Context "Parameter validation" {
        It "Should have the expected parameters" {
            $hasParameters = (Get-Command $CommandName).Parameters.Values.Name | Where-Object { $PSItem -notin ("WhatIf", "Confirm") }
            $expectedParameters = $TestConfig.CommonParameters
            $expectedParameters += @(
                "SqlInstance",
                "SqlCredential",
                "Name",
                "ServerName",
<<<<<<< HEAD
                "Pattern",
=======
                "ExcludeServerName",
>>>>>>> fea40336
                "Group",
                "ExcludeGroup",
                "Id",
                "IncludeSelf",
                "ResolveNetworkName",
                "IncludeLocal",
                "EnableException"
            )
            Compare-Object -ReferenceObject $expectedParameters -DifferenceObject $hasParameters | Should -BeNullOrEmpty
        }
    }
}

Describe $CommandName -Tag IntegrationTests {
    Context "Registered server operations" {
        BeforeAll {
            # We want to run all commands in the BeforeAll block with EnableException to ensure that the test fails if the setup fails.
            $PSDefaultParameterValues["*-Dba*:EnableException"] = $true

            $server = Connect-DbaInstance $TestConfig.instance1
            $regStore = New-Object Microsoft.SqlServer.Management.RegisteredServers.RegisteredServersStore($server.ConnectionContext.SqlConnectionObject)
            $dbStore = $regStore.DatabaseEngineServerGroup

            $srvName = "dbatoolsci-server1"
            $group = "dbatoolsci-group1"
            $regSrvName = "dbatoolsci-server12"
            $regSrvDesc = "dbatoolsci-server123"

            <# Create that first group            #>
            $newGroup = New-Object Microsoft.SqlServer.Management.RegisteredServers.ServerGroup($dbStore, $group)
            $newGroup.Create()
            $dbStore.Refresh()

            $groupStore = $dbStore.ServerGroups[$group]
            $newServer = New-Object Microsoft.SqlServer.Management.RegisteredServers.RegisteredServer($groupStore, $regSrvName)
            $newServer.ServerName = $srvName
            $newServer.Description = $regSrvDesc
            $newServer.Create()

            <# Create the sub-group #>
            $srvName2 = "dbatoolsci-server2"
            $group2 = "dbatoolsci-group1a"
            $regSrvName2 = "dbatoolsci-server21"
            $regSrvDesc2 = "dbatoolsci-server321"

            $newGroup2 = New-Object Microsoft.SqlServer.Management.RegisteredServers.ServerGroup($groupStore, $group2)
            $newGroup2.Create()
            $dbStore.Refresh()

            $groupStore2 = $dbStore.ServerGroups[$group].ServerGroups[$group2]
            $newServer2 = New-Object Microsoft.SqlServer.Management.RegisteredServers.RegisteredServer($groupStore2, $regSrvName2)
            $newServer2.ServerName = $srvName2
            $newServer2.Description = $regSrvDesc2
            $newServer2.Create()

            $regSrvName3 = "dbatoolsci-server3"
            $srvName3 = "dbatoolsci-server3"
            $regSrvDesc3 = "dbatoolsci-server3desc"
            $newServer3 = New-Object Microsoft.SqlServer.Management.RegisteredServers.RegisteredServer($dbStore, $regSrvName3)
            $newServer3.ServerName = $srvName3
            $newServer3.Description = $regSrvDesc3
            $newServer3.Create()

            # We want to run all commands outside of the BeforeAll block without EnableException to be able to test for specific warnings.
            $PSDefaultParameterValues.Remove("*-Dba*:EnableException")
        }

        AfterAll {
            # We want to run all commands in the AfterAll block with EnableException to ensure that the test fails if the cleanup fails.
            $PSDefaultParameterValues["*-Dba*:EnableException"] = $true

            Get-DbaRegServer -SqlInstance $TestConfig.instance1 | Where-Object Name -match dbatoolsci | Remove-DbaRegServer -ErrorAction SilentlyContinue
            Get-DbaRegServerGroup -SqlInstance $TestConfig.instance1 | Where-Object Name -match dbatoolsci | Remove-DbaRegServerGroup -ErrorAction SilentlyContinue

            $PSDefaultParameterValues.Remove("*-Dba*:EnableException")
        }

        It "Should return multiple objects" {
            $results = Get-DbaRegServer -SqlInstance $TestConfig.instance1 -Group $group
            $results.Count | Should -Be 2
            $results[0].ParentServer | Should -Not -BeNullOrEmpty
            $results[0].ComputerName | Should -Not -BeNullOrEmpty
            $results[0].InstanceName | Should -Not -BeNullOrEmpty
            $results[0].SqlInstance | Should -Not -BeNullOrEmpty
            $results[1].ParentServer | Should -Not -BeNullOrEmpty
            $results[1].ComputerName | Should -Not -BeNullOrEmpty
            $results[1].InstanceName | Should -Not -BeNullOrEmpty
            $results[1].SqlInstance | Should -Not -BeNullOrEmpty
        }

        It "Should allow searching subgroups" {
            $results = Get-DbaRegServer -SqlInstance $TestConfig.instance1 -Group "$group\$group2"
            $results.Count | Should -Be 1
        }

        It "Should return the root server when excluding (see #3529)" {
            $results = Get-DbaRegServer -SqlInstance $TestConfig.instance1 -ExcludeGroup "$group\$group2"
            @($results | Where-Object Name -eq $srvName3).Count | Should -Be 1
        }

        It "Should filter subgroups" {
            $results = Get-DbaRegServer -SqlInstance $TestConfig.instance1 -Group $group -ExcludeGroup "$group\$group2"
            $results.Count | Should -Be 1
            $results.Group | Should -Be $group
        }

        It "Should filter by pattern using regex" {
            $results = Get-DbaRegServer -SqlInstance $TestConfig.instance1 -Pattern "^dbatoolsci-server[12]"
            $results.Count | Should -BeGreaterThan 0
            $results.Name | Should -Match "^dbatoolsci-server[12]"
        }

        It "Should filter by pattern matching ServerName property" {
            $results = Get-DbaRegServer -SqlInstance $TestConfig.instance1 -Pattern "server1$"
            $results.Count | Should -BeGreaterThan 0
            $results | Where-Object ServerName -match "server1$" | Should -Not -BeNullOrEmpty
        }

        # Property Comparisons will come later when we have the commands
    }
}<|MERGE_RESOLUTION|>--- conflicted
+++ resolved
@@ -15,11 +15,8 @@
                 "SqlCredential",
                 "Name",
                 "ServerName",
-<<<<<<< HEAD
                 "Pattern",
-=======
                 "ExcludeServerName",
->>>>>>> fea40336
                 "Group",
                 "ExcludeGroup",
                 "Id",
