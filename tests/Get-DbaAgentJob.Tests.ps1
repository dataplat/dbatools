#Requires -Module @{ ModuleName="Pester"; ModuleVersion="5.0" }
param(
    $ModuleName  = "dbatools",
    $CommandName = "Get-DbaAgentJob",
    $PSDefaultParameterValues = $TestConfig.Defaults
)

Write-Host -Object "Running $PSCommandpath" -ForegroundColor Cyan
$global:TestConfig = Get-TestConfig

Describe $CommandName -Tag UnitTests {
    Context "Parameter validation" {
        It "Should have the expected parameters" {
            $hasParameters = (Get-Command $CommandName).Parameters.Values.Name | Where-Object { $PSItem -notin ("WhatIf", "Confirm") }
            $expectedParameters = $TestConfig.CommonParameters
            $expectedParameters += @(
                "SqlInstance",
                "SqlCredential",
                "Job",
                "ExcludeJob",
                "Database",
                "Category",
                "ExcludeDisabledJobs",
                "EnableException",
                "ExcludeCategory",
                "IncludeExecution",
                "Type"
            )
            Compare-Object -ReferenceObject $expectedParameters -DifferenceObject $hasParameters | Should -BeNullOrEmpty
        }
    }
}

Describe $CommandName -Tag IntegrationTests {
    Context "Command gets jobs" {
        BeforeAll {
            $null = New-DbaAgentJob -SqlInstance $TestConfig.instance2 -Job dbatoolsci_testjob
            $null = New-DbaAgentJob -SqlInstance $TestConfig.instance2 -Job dbatoolsci_testjob_disabled -Disabled
        }
        AfterAll {
            $null = Remove-DbaAgentJob -SqlInstance $TestConfig.instance2 -Job dbatoolsci_testjob, dbatoolsci_testjob_disabled -Confirm:$false
        }

        It "Should get 2 dbatoolsci jobs" {
            $results = Get-DbaAgentJob -SqlInstance $TestConfig.instance2 | Where-Object Name -match "dbatoolsci_testjob"
            $results.Count | Should -Be 2
        }

        It "Should get a specific job" {
            $results = Get-DbaAgentJob -SqlInstance $TestConfig.instance2 -Job dbatoolsci_testjob
            $results.Name | Should -Be "dbatoolsci_testjob"
        }
    }
    Context "Command gets no disabled jobs" {
        It "Should return only enabled jobs" {
            $null = New-DbaAgentJob -SqlInstance $TestConfig.instance2 -Job dbatoolsci_testjob
            $null = New-DbaAgentJob -SqlInstance $TestConfig.instance2 -Job dbatoolsci_testjob_disabled -Disabled
            try {
                $results = Get-DbaAgentJob -SqlInstance $TestConfig.instance2 -ExcludeDisabledJobs | Where-Object Name -match "dbatoolsci_testjob"
                $results.Enabled -contains $false | Should -Be $false
<<<<<<< HEAD
            } catch {
=======
            } finally {
>>>>>>> 02fa9b53
                $null = Remove-DbaAgentJob -SqlInstance $TestConfig.instance2 -Job dbatoolsci_testjob, dbatoolsci_testjob_disabled -Confirm:$false
            }
        }
    }
    Context "Command doesn't get excluded job" {
        It "Should not return excluded job" {
            $null = New-DbaAgentJob -SqlInstance $TestConfig.instance2 -Job dbatoolsci_testjob
            $null = New-DbaAgentJob -SqlInstance $TestConfig.instance2 -Job dbatoolsci_testjob_disabled -Disabled
            try {
                $results = Get-DbaAgentJob -SqlInstance $TestConfig.instance2 -ExcludeJob dbatoolsci_testjob | Where-Object Name -match "dbatoolsci_testjob"
                $results.Name -contains "dbatoolsci_testjob" | Should -Be $false
<<<<<<< HEAD
            } catch {
=======
            } finally {
>>>>>>> 02fa9b53
                $null = Remove-DbaAgentJob -SqlInstance $TestConfig.instance2 -Job dbatoolsci_testjob, dbatoolsci_testjob_disabled -Confirm:$false
            }
        }
    }
    Context "Command doesn't get excluded category" {
        It "Should not return excluded job" {
            $null = New-DbaAgentJobCategory -SqlInstance $TestConfig.instance2 -Category "Cat1"
            $null = New-DbaAgentJobCategory -SqlInstance $TestConfig.instance2 -Category "Cat2"
            $null = New-DbaAgentJob -SqlInstance $TestConfig.instance2 -Job dbatoolsci_testjob_cat1 -Category "Cat1"
            $null = New-DbaAgentJob -SqlInstance $TestConfig.instance2 -Job dbatoolsci_testjob_cat2 -Category "Cat2"
            try {
                $results = Get-DbaAgentJob -SqlInstance $TestConfig.instance2 -ExcludeCategory "Cat2" | Where-Object Name -match "dbatoolsci_testjob"
                $results.Name -contains "dbatoolsci_testjob_cat2" | Should -Be $false
<<<<<<< HEAD
            } catch {
=======
            } finally {
>>>>>>> 02fa9b53
                $null = Remove-DbaAgentJobCategory -SqlInstance $TestConfig.instance2 -Category "Cat1", "Cat2" -Confirm:$false
                $null = Remove-DbaAgentJob -SqlInstance $TestConfig.instance2 -Job dbatoolsci_testjob_cat1, dbatoolsci_testjob_cat2 -Confirm:$false
            }
        }
    }
    Context "Command gets jobs when databases are specified" {
        BeforeAll {
            $jobName1 = "dbatoolsci_dbfilter_$(Get-Random)"
            $jobName2 = "dbatoolsci_dbfilter_$(Get-Random)"
            $null = New-DbaAgentJob -SqlInstance $TestConfig.instance2 -Job $jobName1 -Disabled
            $null = New-DbaAgentJobStep -SqlInstance $TestConfig.instance2 -Job $jobName1 -StepName "TSQL-x" -Subsystem TransactSql -Database "msdb"
            $null = New-DbaAgentJobStep -SqlInstance $TestConfig.instance2 -Job $jobName1 -StepName "TSQL-y" -Subsystem TransactSql -Database "tempdb"
            $null = New-DbaAgentJobStep -SqlInstance $TestConfig.instance2 -Job $jobName1 -StepName "TSQL-z" -Subsystem TransactSql -Database "master"

            $null = New-DbaAgentJob -SqlInstance $TestConfig.instance2 -Job $jobName2 -Disabled
            $null = New-DbaAgentJobStep -SqlInstance $TestConfig.instance2 -Job $jobName2 -StepName "TSQL-x" -Subsystem TransactSql -Database "msdb"
            $null = New-DbaAgentJobStep -SqlInstance $TestConfig.instance2 -Job $jobName2 -StepName "TSQL-y" -Subsystem TransactSql -Database "model"
            $null = New-DbaAgentJobStep -SqlInstance $TestConfig.instance2 -Job $jobName2 -StepName "TSQL-z" -Subsystem TransactSql -Database "master"
        }
        AfterAll {
            $null = Remove-DbaAgentJob -SqlInstance $TestConfig.instance2 -Job $jobName1, $jobName2 -Confirm:$false
        }

        It "Returns result with single database" {
            $resultSingleDatabase = Get-DbaAgentJob -SqlInstance $TestConfig.instance2 -Database tempdb
            $resultSingleDatabase.Count | Should -BeGreaterOrEqual 1
        }

        It "Returns job result for Database: tempdb" {
            $resultSingleDatabase = Get-DbaAgentJob -SqlInstance $TestConfig.instance2 -Database tempdb
            $resultSingleDatabase.Name -contains $jobName1 | Should -BeTrue
        }

        It "Returns both jobs with double database" {
            $resultMultipleDatabases = Get-DbaAgentJob -SqlInstance $TestConfig.instance2 -Database tempdb, model
            $resultMultipleDatabases.Count | Should -BeGreaterOrEqual 2
        }

        It "Includes job result for Database: model" {
            $resultMultipleDatabases = Get-DbaAgentJob -SqlInstance $TestConfig.instance2 -Database tempdb, model
            $resultMultipleDatabases.Name -contains $jobName2 | Should -BeTrue
        }
    }
}<|MERGE_RESOLUTION|>--- conflicted
+++ resolved
@@ -1,5 +1,6 @@
 #Requires -Module @{ ModuleName="Pester"; ModuleVersion="5.0" }
 param(
+    $ModuleName  = "dbatools",
     $ModuleName  = "dbatools",
     $CommandName = "Get-DbaAgentJob",
     $PSDefaultParameterValues = $TestConfig.Defaults
@@ -53,37 +54,32 @@
     }
     Context "Command gets no disabled jobs" {
         It "Should return only enabled jobs" {
+        It "Should return only enabled jobs" {
             $null = New-DbaAgentJob -SqlInstance $TestConfig.instance2 -Job dbatoolsci_testjob
             $null = New-DbaAgentJob -SqlInstance $TestConfig.instance2 -Job dbatoolsci_testjob_disabled -Disabled
             try {
                 $results = Get-DbaAgentJob -SqlInstance $TestConfig.instance2 -ExcludeDisabledJobs | Where-Object Name -match "dbatoolsci_testjob"
                 $results.Enabled -contains $false | Should -Be $false
-<<<<<<< HEAD
             } catch {
-=======
-            } finally {
->>>>>>> 02fa9b53
                 $null = Remove-DbaAgentJob -SqlInstance $TestConfig.instance2 -Job dbatoolsci_testjob, dbatoolsci_testjob_disabled -Confirm:$false
             }
         }
     }
     Context "Command doesn't get excluded job" {
         It "Should not return excluded job" {
+        It "Should not return excluded job" {
             $null = New-DbaAgentJob -SqlInstance $TestConfig.instance2 -Job dbatoolsci_testjob
             $null = New-DbaAgentJob -SqlInstance $TestConfig.instance2 -Job dbatoolsci_testjob_disabled -Disabled
             try {
                 $results = Get-DbaAgentJob -SqlInstance $TestConfig.instance2 -ExcludeJob dbatoolsci_testjob | Where-Object Name -match "dbatoolsci_testjob"
                 $results.Name -contains "dbatoolsci_testjob" | Should -Be $false
-<<<<<<< HEAD
             } catch {
-=======
-            } finally {
->>>>>>> 02fa9b53
                 $null = Remove-DbaAgentJob -SqlInstance $TestConfig.instance2 -Job dbatoolsci_testjob, dbatoolsci_testjob_disabled -Confirm:$false
             }
         }
     }
     Context "Command doesn't get excluded category" {
+        It "Should not return excluded job" {
         It "Should not return excluded job" {
             $null = New-DbaAgentJobCategory -SqlInstance $TestConfig.instance2 -Category "Cat1"
             $null = New-DbaAgentJobCategory -SqlInstance $TestConfig.instance2 -Category "Cat2"
@@ -92,11 +88,7 @@
             try {
                 $results = Get-DbaAgentJob -SqlInstance $TestConfig.instance2 -ExcludeCategory "Cat2" | Where-Object Name -match "dbatoolsci_testjob"
                 $results.Name -contains "dbatoolsci_testjob_cat2" | Should -Be $false
-<<<<<<< HEAD
             } catch {
-=======
-            } finally {
->>>>>>> 02fa9b53
                 $null = Remove-DbaAgentJobCategory -SqlInstance $TestConfig.instance2 -Category "Cat1", "Cat2" -Confirm:$false
                 $null = Remove-DbaAgentJob -SqlInstance $TestConfig.instance2 -Job dbatoolsci_testjob_cat1, dbatoolsci_testjob_cat2 -Confirm:$false
             }
