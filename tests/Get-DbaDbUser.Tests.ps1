#Requires -Module @{ ModuleName="Pester"; ModuleVersion="5.0" }
param(
<<<<<<< HEAD
    $ModuleName = "dbatools",
=======
    $ModuleName  = "dbatools",
>>>>>>> 55e0e7af
    $CommandName = "Get-DbaDbUser",
    $PSDefaultParameterValues = $TestConfig.Defaults
)

Write-Host -Object "Running $PSCommandPath" -ForegroundColor Cyan
$global:TestConfig = Get-TestConfig

Describe $CommandName -Tag UnitTests {
    Context "Parameter validation" {
        BeforeAll {
            $hasParameters = (Get-Command $CommandName).Parameters.Values.Name | Where-Object { $PSItem -notin ("WhatIf", "Confirm") }
            $expectedParameters = $TestConfig.CommonParameters
            $expectedParameters += @(
                "SqlInstance",
                "SqlCredential",
                "Database",
                "ExcludeDatabase",
                "ExcludeSystemUser",
                "User",
                "Login",
                "EnableException"
            )
        }

        It "Should have the expected parameters" {
            Compare-Object -ReferenceObject $expectedParameters -DifferenceObject $hasParameters | Should -BeNullOrEmpty
        }
    }
}

Describe $CommandName -Tag IntegrationTests {
    BeforeAll {
<<<<<<< HEAD
        # We want to run all commands in the BeforeAll block with EnableException to ensure that the test fails if the setup fails.
        $PSDefaultParameterValues['*-Dba*:EnableException'] = $true

        $tempguid = [guid]::NewGuid()
        $dbUserName = "dbatoolssci_$($tempguid.guid)"
        $dbUserName2 = "dbatoolssci2_$($tempguid.guid)"
        $createTestUser = @"
CREATE LOGIN [$dbUserName]
=======
        $PSDefaultParameterValues['*-Dba*:EnableException'] = $true

        $tempguid = [guid]::newguid()
        $DBUserName = "dbatoolssci_$($tempguid.guid)"
        $DBUserName2 = "dbatoolssci2_$($tempguid.guid)"
        $CreateTestUser = @"
CREATE LOGIN [$DBUserName]
>>>>>>> 55e0e7af
    WITH PASSWORD = '$($tempguid.guid)';
USE Master;
CREATE USER [$dbUserName] FOR LOGIN [$dbUserName]
    WITH DEFAULT_SCHEMA = dbo;
CREATE LOGIN [$dbUserName2]
    WITH PASSWORD = '$($tempguid.guid)';
USE Master;
CREATE USER [$dbUserName2] FOR LOGIN [$dbUserName2]
    WITH DEFAULT_SCHEMA = dbo;
"@
<<<<<<< HEAD
        Invoke-DbaQuery -SqlInstance $TestConfig.instance2 -Query $createTestUser -Database master

        # We want to run all commands outside of the BeforeAll block without EnableException to be able to test for specific warnings.
=======
        Invoke-DbaQuery -SqlInstance $TestConfig.instance2 -Query $CreateTestUser -Database master

>>>>>>> 55e0e7af
        $PSDefaultParameterValues.Remove('*-Dba*:EnableException')
    }

    AfterAll {
<<<<<<< HEAD
        # We want to run all commands in the AfterAll block with EnableException to ensure that the test fails if the cleanup fails.
        $PSDefaultParameterValues['*-Dba*:EnableException'] = $true

        $dropTestUser = @"
DROP USER [$dbUserName];
DROP USER [$dbUserName2];
DROP LOGIN [$dbUserName];
DROP LOGIN [$dbUserName2];
"@
        Invoke-DbaQuery -SqlInstance $TestConfig.instance2 -Query $dropTestUser -Database master
=======
        $PSDefaultParameterValues['*-Dba*:EnableException'] = $true

        $DropTestUser = @"
DROP USER [$DBUserName];
DROP USER [$DBUserName2];
DROP LOGIN [$DBUserName];
DROP LOGIN [$DBUserName2];
"@
        Invoke-DbaQuery -SqlInstance $TestConfig.instance2 -Query $DropTestUser -Database master -ErrorAction SilentlyContinue
>>>>>>> 55e0e7af
    }

    Context "Users are correctly located" {
        BeforeAll {
<<<<<<< HEAD
            $results1 = Get-DbaDbUser -SqlInstance $TestConfig.instance2 -Database master | Where-Object Name -eq $dbUserName | Select-Object *
            $results2 = Get-DbaDbUser -SqlInstance $TestConfig.instance2

            $resultsByUser = Get-DbaDbUser -SqlInstance $TestConfig.instance2 -Database master -User $dbUserName2
            $resultsByMultipleUser = Get-DbaDbUser -SqlInstance $TestConfig.instance2 -User $dbUserName, $dbUserName2

            $resultsByLogin = Get-DbaDbUser -SqlInstance $TestConfig.instance2 -Database master -Login $dbUserName2
            $resultsByMultipleLogin = Get-DbaDbUser -SqlInstance $TestConfig.instance2 -Login $dbUserName, $dbUserName2
=======
            $results1 = Get-DbaDbUser -SqlInstance $TestConfig.instance2 -Database master | Where-Object Name -eq $DBUserName | Select-Object *
            $results2 = Get-DbaDbUser -SqlInstance $TestConfig.instance2

            $resultsByUser = Get-DbaDbUser -SqlInstance $TestConfig.instance2 -Database master -User $DBUserName2
            $resultsByMultipleUser = Get-DbaDbUser -SqlInstance $TestConfig.instance2 -User $DBUserName, $DBUserName2

            $resultsByLogin = Get-DbaDbUser -SqlInstance $TestConfig.instance2 -Database master -Login $DBUserName2
            $resultsByMultipleLogin = Get-DbaDbUser -SqlInstance $TestConfig.instance2 -Login $DBUserName, $DBUserName2
>>>>>>> 55e0e7af
        }

        It "Should execute and return results" {
            $results2 | Should -Not -Be $null
        }

        It "Should execute against Master and return results" {
            $results1 | Should -Not -Be $null
        }

<<<<<<< HEAD
        It "Should have matching login and username of $dbUserName" {
            $results1.Name | Should -Be $dbUserName
            $results1.Login | Should -Be $dbUserName
=======
        It "Should have matching login and username of $DBUserName" {
            $results1.name | Should -Be $DBUserName
            $results1.login | Should -Be $DBUserName
>>>>>>> 55e0e7af
        }

        It "Should have a login type of SqlLogin" {
            $results1.LoginType | Should -Be "SqlLogin"
        }

        It "Should have DefaultSchema of dbo" {
            $results1.DefaultSchema | Should -Be "dbo"
        }

        It "Should have database access" {
            $results1.HasDBAccess | Should -Be $true
        }

        It "Should not Throw an Error" {
            { Get-DbaDbUser -SqlInstance $TestConfig.instance2 -ExcludeDatabase master -ExcludeSystemUser } | Should -Not -Throw
        }

        It "Should return a specific user" {
            $resultsByUser.Name | Should -Be $dbUserName2
            $resultsByUser.Database | Should -Be "master"
        }

        It "Should return two specific users" {
            $resultsByMultipleUser.Name | Should -Be $dbUserName, $dbUserName2
            $resultsByMultipleUser.Database | Should -Be "master", "master"
        }

        It "Should return a specific user for the given login" {
            $resultsByLogin.Name | Should -Be $dbUserName2
            $resultsByLogin.Database | Should -Be "master"
        }

        It "Should return two specific users for the given logins" {
            $resultsByMultipleLogin.Name | Should -Be $dbUserName, $dbUserName2
            $resultsByMultipleLogin.Database | Should -Be "master", "master"
        }
    }
}<|MERGE_RESOLUTION|>--- conflicted
+++ resolved
@@ -1,10 +1,6 @@
 #Requires -Module @{ ModuleName="Pester"; ModuleVersion="5.0" }
 param(
-<<<<<<< HEAD
-    $ModuleName = "dbatools",
-=======
     $ModuleName  = "dbatools",
->>>>>>> 55e0e7af
     $CommandName = "Get-DbaDbUser",
     $PSDefaultParameterValues = $TestConfig.Defaults
 )
@@ -37,16 +33,6 @@
 
 Describe $CommandName -Tag IntegrationTests {
     BeforeAll {
-<<<<<<< HEAD
-        # We want to run all commands in the BeforeAll block with EnableException to ensure that the test fails if the setup fails.
-        $PSDefaultParameterValues['*-Dba*:EnableException'] = $true
-
-        $tempguid = [guid]::NewGuid()
-        $dbUserName = "dbatoolssci_$($tempguid.guid)"
-        $dbUserName2 = "dbatoolssci2_$($tempguid.guid)"
-        $createTestUser = @"
-CREATE LOGIN [$dbUserName]
-=======
         $PSDefaultParameterValues['*-Dba*:EnableException'] = $true
 
         $tempguid = [guid]::newguid()
@@ -54,7 +40,6 @@
         $DBUserName2 = "dbatoolssci2_$($tempguid.guid)"
         $CreateTestUser = @"
 CREATE LOGIN [$DBUserName]
->>>>>>> 55e0e7af
     WITH PASSWORD = '$($tempguid.guid)';
 USE Master;
 CREATE USER [$dbUserName] FOR LOGIN [$dbUserName]
@@ -65,30 +50,12 @@
 CREATE USER [$dbUserName2] FOR LOGIN [$dbUserName2]
     WITH DEFAULT_SCHEMA = dbo;
 "@
-<<<<<<< HEAD
-        Invoke-DbaQuery -SqlInstance $TestConfig.instance2 -Query $createTestUser -Database master
-
-        # We want to run all commands outside of the BeforeAll block without EnableException to be able to test for specific warnings.
-=======
         Invoke-DbaQuery -SqlInstance $TestConfig.instance2 -Query $CreateTestUser -Database master
 
->>>>>>> 55e0e7af
         $PSDefaultParameterValues.Remove('*-Dba*:EnableException')
     }
 
     AfterAll {
-<<<<<<< HEAD
-        # We want to run all commands in the AfterAll block with EnableException to ensure that the test fails if the cleanup fails.
-        $PSDefaultParameterValues['*-Dba*:EnableException'] = $true
-
-        $dropTestUser = @"
-DROP USER [$dbUserName];
-DROP USER [$dbUserName2];
-DROP LOGIN [$dbUserName];
-DROP LOGIN [$dbUserName2];
-"@
-        Invoke-DbaQuery -SqlInstance $TestConfig.instance2 -Query $dropTestUser -Database master
-=======
         $PSDefaultParameterValues['*-Dba*:EnableException'] = $true
 
         $DropTestUser = @"
@@ -98,21 +65,10 @@
 DROP LOGIN [$DBUserName2];
 "@
         Invoke-DbaQuery -SqlInstance $TestConfig.instance2 -Query $DropTestUser -Database master -ErrorAction SilentlyContinue
->>>>>>> 55e0e7af
     }
 
     Context "Users are correctly located" {
         BeforeAll {
-<<<<<<< HEAD
-            $results1 = Get-DbaDbUser -SqlInstance $TestConfig.instance2 -Database master | Where-Object Name -eq $dbUserName | Select-Object *
-            $results2 = Get-DbaDbUser -SqlInstance $TestConfig.instance2
-
-            $resultsByUser = Get-DbaDbUser -SqlInstance $TestConfig.instance2 -Database master -User $dbUserName2
-            $resultsByMultipleUser = Get-DbaDbUser -SqlInstance $TestConfig.instance2 -User $dbUserName, $dbUserName2
-
-            $resultsByLogin = Get-DbaDbUser -SqlInstance $TestConfig.instance2 -Database master -Login $dbUserName2
-            $resultsByMultipleLogin = Get-DbaDbUser -SqlInstance $TestConfig.instance2 -Login $dbUserName, $dbUserName2
-=======
             $results1 = Get-DbaDbUser -SqlInstance $TestConfig.instance2 -Database master | Where-Object Name -eq $DBUserName | Select-Object *
             $results2 = Get-DbaDbUser -SqlInstance $TestConfig.instance2
 
@@ -121,7 +77,6 @@
 
             $resultsByLogin = Get-DbaDbUser -SqlInstance $TestConfig.instance2 -Database master -Login $DBUserName2
             $resultsByMultipleLogin = Get-DbaDbUser -SqlInstance $TestConfig.instance2 -Login $DBUserName, $DBUserName2
->>>>>>> 55e0e7af
         }
 
         It "Should execute and return results" {
@@ -132,15 +87,9 @@
             $results1 | Should -Not -Be $null
         }
 
-<<<<<<< HEAD
-        It "Should have matching login and username of $dbUserName" {
-            $results1.Name | Should -Be $dbUserName
-            $results1.Login | Should -Be $dbUserName
-=======
         It "Should have matching login and username of $DBUserName" {
             $results1.name | Should -Be $DBUserName
             $results1.login | Should -Be $DBUserName
->>>>>>> 55e0e7af
         }
 
         It "Should have a login type of SqlLogin" {
