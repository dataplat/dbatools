#Requires -Module @{ ModuleName="Pester"; ModuleVersion="5.0" }
param(
    $ModuleName   = "dbatools",
    $CommandName = "Measure-DbaBackupThroughput",
    $PSDefaultParameterValues = $TestConfig.Defaults
)

Describe $CommandName -Tag UnitTests {
    Context "Parameter validation" {
        It "Should have the expected parameters" {
            $hasParameters = (Get-Command $CommandName).Parameters.Values.Name | Where-Object { $PSItem -notin ("WhatIf", "Confirm") }
            $expectedParameters = $TestConfig.CommonParameters
            $expectedParameters += @(
                "SqlInstance",
                "SqlCredential",
                "Database",
                "ExcludeDatabase",
                "Since",
                "Last",
                "Type",
                "DeviceType",
                "EnableException"
            )
            Compare-Object -ReferenceObject $expectedParameters -DifferenceObject $hasParameters | Should -BeNullOrEmpty
        }
    }
}

Describe $CommandName -Tag IntegrationTests {
    Context "Returns output for single database" {
        It "Should return results" {
            # We want to run all commands in the BeforeAll block with EnableException to ensure that the test fails if the setup fails.
            $PSDefaultParameterValues["*-Dba*:EnableException"] = $true

            $null = Get-DbaProcess -SqlInstance $TestConfig.instance2 | Where-Object Program -Match dbatools | Stop-DbaProcess -Confirm:$false -WarningAction SilentlyContinue
            $randomSuffix = Get-Random
            $testDb = "dbatoolsci_measurethruput$randomSuffix"
            $backupFilePath = "$($TestConfig.Temp)\$($testDb).bak"
            $null = New-DbaDatabase -SqlInstance $TestConfig.instance2 -Database $testDb | Backup-DbaDatabase -FilePath $backupFilePath

            # Get the test results for use in It blocks
            $testResults = Measure-DbaBackupThroughput -SqlInstance $TestConfig.instance2 -Database $testDb

            # We want to run all commands outside of the BeforeAll block without EnableException to be able to test for specific warnings.
            $PSDefaultParameterValues.Remove("*-Dba*:EnableException")

            try {
                $testResults.Database | Should -Be $testDb
                $testResults.BackupCount | Should -Be 1
<<<<<<< HEAD
            } catch {
=======
            } finally {
>>>>>>> 02fa9b53
                # We want to run all commands in the AfterAll block with EnableException to ensure that the test fails if the cleanup fails.
                $PSDefaultParameterValues["*-Dba*:EnableException"] = $true

                $null = Remove-DbaDatabase -SqlInstance $TestConfig.instance2 -Database $testDb -Confirm:$false
                Remove-Item -Path $backupFilePath -ErrorAction SilentlyContinue
            }
        }
    }
}<|MERGE_RESOLUTION|>--- conflicted
+++ resolved
@@ -44,16 +44,9 @@
             # We want to run all commands outside of the BeforeAll block without EnableException to be able to test for specific warnings.
             $PSDefaultParameterValues.Remove("*-Dba*:EnableException")
 
-            try {
-                $testResults.Database | Should -Be $testDb
-                $testResults.BackupCount | Should -Be 1
-<<<<<<< HEAD
-            } catch {
-=======
-            } finally {
->>>>>>> 02fa9b53
-                # We want to run all commands in the AfterAll block with EnableException to ensure that the test fails if the cleanup fails.
-                $PSDefaultParameterValues["*-Dba*:EnableException"] = $true
+        AfterAll {
+            # We want to run all commands in the AfterAll block with EnableException to ensure that the test fails if the cleanup fails.
+            $PSDefaultParameterValues["*-Dba*:EnableException"] = $true
 
                 $null = Remove-DbaDatabase -SqlInstance $TestConfig.instance2 -Database $testDb -Confirm:$false
                 Remove-Item -Path $backupFilePath -ErrorAction SilentlyContinue
