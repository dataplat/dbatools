$CommandName = $MyInvocation.MyCommand.Name.Replace(".Tests.ps1", "")
Write-Host -Object "Running $PSCommandPath" -ForegroundColor Cyan
. "$PSScriptRoot\constants.ps1"

Describe "$CommandName Unit Tests" -Tag 'UnitTests' {
    Context "Validate parameters" {
        [object[]]$params = (Get-Command $CommandName).Parameters.Keys | Where-Object {$_ -notin ('whatif', 'confirm')}
        [object[]]$knownParameters = 'SqlInstance', 'SqlCredential', 'Path', 'DatabaseName', 'DestinationDataDirectory', 'DestinationLogDirectory', 'DestinationFileStreamDirectory', 'RestoreTime', 'NoRecovery', 'WithReplace', 'XpDirTree', 'OutputScriptOnly', 'VerifyOnly', 'MaintenanceSolutionBackup', 'FileMapping', 'IgnoreLogBackup', 'UseDestinationDefaultDirectories', 'ReuseSourceFolderStructure', 'DestinationFilePrefix', 'RestoredDatabaseNamePrefix', 'TrustDbBackupHistory', 'MaxTransferSize', 'BlockSize', 'BufferCount', 'DirectoryRecurse', 'EnableException', 'StandbyDirectory', 'Continue', 'AzureCredential', 'ReplaceDbNameInFile', 'DestinationFileSuffix', 'Recover', 'KeepCDC', 'AllowContinue', 'GetBackupInformation', 'StopAfterGetBackupInformation', 'SelectBackupInformation', 'StopAfterSelectBackupInformation', 'FormatBackupInformation', 'StopAfterFormatBackupInformation', 'TestBackupInformation', 'StopAfterTestBackupInformation', 'PageRestore', 'PageRestoreTailFolder', 'StatementTimeout'
        $knownParameters += [System.Management.Automation.PSCmdlet]::CommonParameters
        It "Should only contain our specific parameters" {
            (@(Compare-Object -ReferenceObject ($knownParameters | Where-Object {$_}) -DifferenceObject $params).Count ) | Should Be 0
        }
    }
}

Describe "$CommandName Integration Tests" -Tag "IntegrationTests" {
    # $script:instance3 to add to the 2016_2017 matrix
    #Setup variable for multiple contexts
    $DataFolder = 'c:\temp\datafiles'
    $LogFolder = 'C:\temp\logfiles'
    New-Item -ItemType Directory $DataFolder -ErrorAction SilentlyContinue
    New-Item -ItemType Directory $LogFolder -ErrorAction SilentlyContinue
    <#
    Context "Properly restores a database on the local drive using Path" {
        $null = Get-DbaDatabase -SqlInstance $script:instance2 -ExcludeSystem | Remove-DbaDatabase -Confirm:$false
        $results = Restore-DbaDatabase -SqlInstance $script:instance2 -Path $script:appveyorlabrepo\singlerestore\singlerestore.bak
        It "Should Return the proper backup file location" {
            $results.BackupFile | Should Be "$script:appveyorlabrepo\singlerestore\singlerestore.bak"
        }
        It "Should return successful restore" {
            $results.RestoreComplete | Should Be $true
        }
    }

    Context "Ensuring warning is thrown if database already exists" {
        $results = Restore-DbaDatabase -SqlInstance $script:instance2 -Path $script:appveyorlabrepo\singlerestore\singlerestore.bak -WarningVariable warning -WarningAction SilentlyContinue
        It "Should warn" {
            $warning | Where-Object { $_ -like '*Test-DbaBackupInformation*Database*' } | Should Match "exists, so WithReplace must be specified"
        }
        It "Should not return object" {
            $results | Should Be $null
        }
    }

    Context "Database is properly removed again after withreplace test" {
        Get-DbaProcess $script:instance2 -Database singlerestore | Stop-DbaProcess -WarningVariable warn -WarningAction SilentlyContinue
        $results = Remove-DbaDatabase -Confirm:$false -SqlInstance $script:instance2 -Database singlerestore
        Get-DbaProcess $script:instance2 -Database singlerestore | Stop-DbaProcess -WarningVariable warn -WarningAction SilentlyContinue
        $results = Remove-DbaDatabase -Confirm:$false -SqlInstance $script:instance2 -Database singlerestore
        It "Should say the status was dropped" {
            $results.Status -eq "Dropped" -or $results.Status -eq $null
        }
    }

    Get-DbaProcess $script:instance2 -ExcludeSystemSpids | Stop-DbaProcess -WarningVariable warn -WarningAction SilentlyContinue
    Context "Properly restores a database on the local drive using piped Get-ChildItem results" {
        $results = Get-ChildItem $script:appveyorlabrepo\singlerestore\singlerestore.bak | Restore-DbaDatabase -SqlInstance $script:instance2
        It "Should Return the proper backup file location" {
            $results.BackupFile | Should Be "$script:appveyorlabrepo\singlerestore\singlerestore.bak"
        }
        It "Should return successful restore" {
            $results.RestoreComplete | Should Be $true
        }
    }

    Context "Test VerifyOnly works with db in existence" {
        $results = Get-ChildItem $script:appveyorlabrepo\singlerestore\singlerestore.bak | Restore-DbaDatabase -SqlInstance $script:instance2 -VerifyOnly
        It "Should have verified Successfully" {
            $results[0] | Should Be "Verify successful"
        }
    }

    Get-DbaProcess $script:instance2 -ExcludeSystemSpids | Stop-DbaProcess -WarningVariable warn -WarningAction SilentlyContinue
    Context "Database is properly removed again after gci tests" {
        $results = Remove-DbaDatabase -Confirm:$false -SqlInstance $script:instance2 -Database singlerestore
        It "Should say the status was dropped" {
            $results.Status | Should Be "Dropped"
        }
    }

    Context "Allows continues with Differential Backups" {
        $results = Restore-DbaDatabase -SqlInstance $script:instance2 -Path $script:appveyorlabrepo\DoubleDiffing\difftest-full.bak -NoRecovery
        It "Should restore the root full cleanly" {
            $results.RestoreComplete | Should -Be $True
        }
        $results1 = Restore-DbaDatabase -SqlInstance $script:instance2 -Path $script:appveyorlabrepo\DoubleDiffing\difftest-diff1.bak -NoRecovery -Continue
        It "Should restore the first diff cleanly" {
            $results1.RestoreComplete | Should -Be $True
        }
        $results2 = Restore-DbaDatabase -SqlInstance $script:instance2 -Path $script:appveyorlabrepo\DoubleDiffing\difftest-diff2.bak -Continue
        It "Should restore the second diff cleanly" {
            $results2.RestoreComplete | Should -Be $True
        }

    }

    Get-DbaProcess $script:instance2 -ExcludeSystemSpids | Stop-DbaProcess -WarningVariable warn -WarningAction SilentlyContinue
    Clear-DbaConnectionPool
    Start-Sleep -Seconds 2

    Context "Database is restored with correct renamings" {
        $results = Get-ChildItem $script:appveyorlabrepo\singlerestore\singlerestore.bak | Restore-DbaDatabase -SqlInstance $script:instance2 -DestinationFilePrefix prefix
        It "Should return successful restore with prefix" {
            $results.RestoreComplete | Should Be $true
        }
        It "Should return the 2 prefixed files" {
            (($results.RestoredFile -split ',').substring(0, 6) -eq 'prefix').count | Should be 2
        }
        $results = Get-ChildItem $script:appveyorlabrepo\singlerestore\singlerestore.bak | Restore-DbaDatabase -SqlInstance $script:instance2 -DestinationFileSuffix suffix -WithReplace
        It "Should return successful restore with suffix" {
            ($results.RestoreComplete -eq $true) | Should Be $true
        }
        It "Should return the 2 suffixed files" {
            (($Results.RestoredFile -split ',') -match "suffix\.").count | Should be 2
        }
        $results = Get-ChildItem $script:appveyorlabrepo\singlerestore\singlerestore.bak | Restore-DbaDatabase -SqlInstance $script:instance2 -DestinationFileSuffix suffix -DestinationFilePrefix prefix -WithReplace
        It "Should return successful restore with suffix and prefix" {
            ($results.RestoreComplete -eq $true) | Should Be $true
        }
        It "Should return the 2 prefixed and suffixed files" {
            (($Results.RestoredFile -split ',') -match "^prefix.*suffix\.").count | Should be 2
        }
    }

    Get-DbaProcess $script:instance2 -ExcludeSystemSpids | Stop-DbaProcess -WarningVariable warn -WarningAction SilentlyContinue
    Context "Database is properly removed again post prefix and suffix tests" {
        $results = Remove-DbaDatabase -Confirm:$false -SqlInstance $script:instance2 -Database singlerestore
        It "Should say the status was dropped" {
            $results.Status | Should Be "Dropped"
        }

    }

    Context "Replace databasename in Restored File" {
        $results = Get-ChildItem $script:appveyorlabrepo\singlerestore\singlerestore.bak | Restore-DbaDatabase -SqlInstance $script:instance2 -DatabaseName Pestering -replaceDbNameInFile -WithReplace
        It "Should return the 2 files swapping singlerestore for pestering (output)" {
            (($Results.RestoredFile -split ',') -like "*pestering*").count | Should be 2
        }
        ForEach ($file in ($results.RestoredFileFull -split ',')) {
            It "$file Should exist on Filesystem" {
                $file | Should Exist
            }
        }
    }

    Context "Database is properly removed (name change)" {
        $results = Remove-DbaDatabase -Confirm:$false -SqlInstance $script:instance2 -Database pestering
        It "Should say the status was dropped" {
            $results.Status | Should Be "Dropped"
        }
    }

    Get-DbaProcess $script:instance2 -ExcludeSystemSpids | Stop-DbaProcess -WarningVariable warn -WarningAction SilentlyContinue
    Clear-DbaConnectionPool
    Start-Sleep -Seconds 2

    Context "Folder restore options" {
        $results = Get-ChildItem $script:appveyorlabrepo\singlerestore\singlerestore.bak | Restore-DbaDatabase -SqlInstance $script:instance2 -DestinationDataDirectory $DataFolder
        It "Should return successful restore with DestinationDataDirectory" {
            $results.RestoreComplete | Should Be $true
        }
        It "Should have moved all files to $DataFolder" {
            (($results.RestoredFileFull -split ',') -like "$DataFolder*").count | Should be 2
        }
        ForEach ($file in ($results.RestoredFileFull -split ',')) {
            It "$file Should exist on Filesystem" {
                $file | Should Exist
            }
        }

        $results = Get-ChildItem $script:appveyorlabrepo\singlerestore\singlerestore.bak | Restore-DbaDatabase -SqlInstance $script:instance2 -DestinationDataDirectory $DataFolder -DestinationLogDirectory $LogFolder -WithReplace
        It "Should have moved data file to $DataFolder" {
            (($results.RestoredFileFull -split ',') -like "$DataFolder*").count | Should be 1
        }
        It "Should have moved Log file to $LogFolder" {
            (($results.RestoredFileFull -split ',') -like "$LogFolder*").count | Should be 1
        }
        ForEach ($file in ($results.RestoredFileFull -split ',')) {
            It "$file Should exist on Filesystem" {
                $file | Should Exist
            }
        }
    }

    Context "Database is properly removed again after folder options tests" {
        $results = Remove-DbaDatabase -Confirm:$false -SqlInstance $script:instance2 -Database singlerestore
        It "Should say the status was dropped" {
            $results.Status | Should Be "Dropped"
        }
    }

    Clear-DbaConnectionPool
    Start-Sleep -Seconds 2
    Context "Putting all restore file modification options together" {
        $results = Get-ChildItem $script:appveyorlabrepo\singlerestore\singlerestore.bak | Restore-DbaDatabase -SqlInstance $script:instance2 -DestinationDataDirectory $DataFolder -DestinationLogDirectory $LogFolder -DestinationFileSuffix Suffix -DestinationFilePrefix prefix
        It "Should return successful restore with all file mod options" {
            $results.RestoreComplete | Should Be $true
        }
        It "Should have moved data file to $DataFolder (output)" {
            (($results.RestoredFileFull -split ',') -like "$DataFolder*").count | Should be 1
        }
        It "Should have moved Log file to $LogFolder (output)" {
            (($results.RestoredFileFull -split ',') -like "$LogFolder*").count | Should be 1
        }
        It "Should return the 2 prefixed and suffixed files" {
            (($Results.RestoredFile -split ',') -match "^prefix.*suffix\.").count | Should be 2
        }
        ForEach ($file in ($results.RestoredFileFull -split ',')) {
            It "$file Should exist on Filesystem" {
                $file | Should Exist
            }
        }
    }

    Clear-DbaConnectionPool

    Start-Sleep -Seconds 1
    Context "Database is properly removed again after all file mods test" {
        $results = Remove-DbaDatabase -Confirm:$false -SqlInstance $script:instance2 -Database singlerestore
        It "Should say the status was dropped" {
            $results.Status | Should Be "Dropped"
        }
    }

    Get-DbaProcess $script:instance2 -ExcludeSystemSpids | Stop-DbaProcess -WarningVariable warn -WarningAction SilentlyContinue
    Clear-DbaConnectionPool
    Start-Sleep -Seconds 5
    Clear-DbaConnectionPool

    Context "Properly restores an instance using ola-style backups via pipe" {
        $results = Get-ChildItem $script:appveyorlabrepo\sql2008-backups | Restore-DbaDatabase -SqlInstance $script:instance2
        It "Restored files count should be the right number" {
            $results.DatabaseName.Count | Should Be 28
        }
        It "Should return successful restore" {
            ($results.RestoreComplete -contains $false) | Should Be $false
            ($results.count -gt 0) | Should be $True
        }
    }

    Context "Should proceed if backups from multiple dbs passed in and databasename specified" {
        $results = Get-ChildItem $script:appveyorlabrepo\sql2008-backups | Restore-DbaDatabase -SqlInstance $script:instance2 -DatabaseName test -WarningVariable warnvar
        It "Should return nothing" {
            $null -eq $results | Should be $True
        }

        It "Should have warned with the correct error" {
            $warnvar -like "*Multiple Databases' backups passed in, but only 1 name to restore them under. Stopping as cannot work out how to proceed*" | Should Be $True
        }
    }

    Context "Database is properly removed again after ola pipe test" {
        Get-DbaProcess $script:instance2 -ExcludeSystemSpids | Stop-DbaProcess -WarningVariable warn -WarningAction SilentlyContinue
        $results = Get-DbaDatabase -SqlInstance $script:instance2 -ExcludeSystem | Remove-DbaDatabase -Confirm:$false
        Get-DbaProcess $script:instance2 -ExcludeSystemSpids | Stop-DbaProcess -WarningVariable warn -WarningAction SilentlyContinue
        $results = Get-DbaDatabase -SqlInstance $script:instance2 -ExcludeSystem | Remove-DbaDatabase -Confirm:$false

        It "Should say the status was dropped or null" {
            foreach ($result in $results) {
                $result.Status -eq "Dropped" -or $result.Status -eq $null
            }
        }
    }

    Context "Properly restores an instance using ola-style backups via string" {
        $results = Restore-DbaDatabase -SqlInstance $script:instance2 -Path $script:appveyorlabrepo\sql2008-backups
        It "Restored files count should be the right number" {
            $results.DatabaseName.Count | Should Be 28
        }
        It "Should return successful restore" {
            ($results.RestoreComplete -contains $false) | Should Be $false
            ($results.count -gt 0) | Should be $True
        }
    }

    Get-DbaProcess $script:instance2 -ExcludeSystemSpids | Stop-DbaProcess -WarningVariable warn -WarningAction SilentlyContinue

    Context "All user databases are removed post ola-style test" {
        $results = Get-DbaDatabase -SqlInstance $script:instance2 -ExcludeSystem | Remove-DbaDatabase -Confirm:$false
        It -Skip "Should say the status was dropped" {
            $results | ForEach-Object { $_.Status | Should Be "Dropped" }
        }
    }

    Get-DbaProcess $script:instance2 -ExcludeSystemSpids | Stop-DbaProcess -WarningVariable warn -WarningAction SilentlyContinue
    Clear-DbaConnectionPool
    Start-Sleep -Seconds 2

    Context "RestoreTime setup checks" {
        $results = Restore-DbaDatabase -SqlInstance $script:instance2 -path $script:appveyorlabrepo\RestoreTimeClean
        $sqlResults = Invoke-DbaQuery -SqlInstance $script:instance2 -Query "select convert(datetime,convert(varchar(20),max(dt),120)) as maxdt, convert(datetime,convert(varchar(20),min(dt),120)) as mindt from RestoreTimeClean.dbo.steps"
        It "Should restore cleanly" {
            ($results.RestoreComplete -contains $false) | Should Be $false
            ($results.count -gt 0) | Should be $True
        }
        It "Should have restored 5 files" {
            $results.count | Should be 5
        }
        It "Should have restored from 2017-06-01 12:59:12" {
            $sqlResults.mindt | Should be (get-date "2017-06-01 12:59:12")
        }
        It "Should have restored to 2017-06-01 13:28:43" {
            $sqlResults.maxdt | Should be (get-date "2017-06-01 13:28:43")
        }
    }

    Clear-DbaConnectionPool
    Start-Sleep -Seconds 1

    Context "All user databases are removed post RestoreTime check" {
        $results = Get-DbaDatabase -SqlInstance $script:instance2 -ExcludeSystem | Remove-DbaDatabase -Confirm:$false
        It "Should say the status was dropped" {
            Foreach ($db in $results) { $db.Status | Should Be "Dropped" }
        }
    }

    Clear-DbaConnectionPool
    Start-Sleep -Seconds 1

    Context "RestoreTime point in time" {
        $results = Restore-DbaDatabase -SqlInstance $script:instance2 -path $script:appveyorlabrepo\RestoreTimeClean -RestoreTime (get-date "2017-06-01 13:22:44") -WarningVariable warnvar -ErrorVariable errvar
        $sqlResults = Invoke-DbaQuery -SqlInstance $script:instance2 -Query "select convert(datetime,convert(varchar(20),max(dt),120)) as maxdt, convert(datetime,convert(varchar(20),min(dt),120)) as mindt from RestoreTimeClean.dbo.steps"
        It "Should have restored 4 files" {
            $results.count | Should be 4
        }
        It "Should have restored from 2017-06-01 12:59:12" {
            $sqlResults.mindt | Should be (get-date "2017-06-01 12:59:12")
        }
        It "Should have restored to 2017-06-01 13:28:43" {
            $sqlResults.maxdt | Should be (get-date "2017-06-01 13:22:43")
        }
    }

    Context "All user databases are removed" {
        $results = Get-DbaDatabase -SqlInstance $script:instance2 -ExcludeSystem | Remove-DbaDatabase -Confirm:$false
        It -Skip "Should say the status was dropped post point in time test" {
            Foreach ($db in $results) { $db.Status | Should Be "Dropped" }
        }
    }

    Clear-DbaConnectionPool
    Start-Sleep -Seconds 1

    Context "RestoreTime point in time with Simple Model" {
        $results = Restore-DbaDatabase -SqlInstance $script:instance2 -path $script:appveyorlabrepo\sql2008-backups\SimpleRecovery\ -RestoreTime (get-date "2018-04-06 10:37:44")
        $sqlResults = Invoke-DbaQuery -SqlInstance $script:instance2 -Query "select convert(datetime,convert(varchar(20),max(dt),120)) as maxdt, convert(datetime,convert(varchar(20),min(dt),120)) as mindt from SimpleBackTest.dbo.steps"

        It "Should have restored 2 files" {
            $results.count | Should be 2
        }
        It "Should have restored from 2018-04-06 10:30:32" {
            $sqlResults.mindt | Should be (get-date "2018-04-06 10:30:32")
        }
        It "Should have restored to 2018-04-06 10:35:02" {
            $sqlResults.maxdt | Should be (get-date "2018-04-06 10:35:02")
        }
    }

    Context "All user databases are removed" {
        $results = Get-DbaDatabase -SqlInstance $script:instance2 -ExcludeSystem | Remove-DbaDatabase -Confirm:$false
        It "Should say the status was dropped post point in time test" {
            Foreach ($db in $results) { $db.Status | Should Be "Dropped" }
        }
    }

    Clear-DbaConnectionPool
    Start-Sleep -Seconds 1
#>
    Context "RestoreTime point in time and continue" {
        AfterAll {
            $null = Get-DbaDatabase -SqlInstance $script:instance2 -ExcludeSystem | Remove-DbaDatabase -Confirm:$false
        }
        $Should_Run = (Connect-DbaInstance -SqlInstance $script:instance2).Version.ToString() -like '13.*'
        if (-not ($Should_Run)) {
            It "The test can run" {
                Set-TestInconclusive -Message "a 2016 is strictly needed"
            }
            return
        }
        $results = Restore-DbaDatabase -SqlInstance $script:instance2 -path $script:appveyorlabrepo\RestoreTimeClean -RestoreTime (get-date "2019-05-02 21:23:58") -StandbyDirectory c:\temp -WarningVariable warnvar -ErrorVariable errvar -ErrorAction SilentlyContinue
        $sqlResults = Invoke-DbaQuery -SqlInstance $script:instance2 -Query "select convert(datetime,convert(varchar(20),max(dt),120)) as maxdt, convert(datetime,convert(varchar(20),min(dt),120)) as mindt from RestoreTimeClean.dbo.steps"
        $warnvar
        It "Should not warn or error" {
<<<<<<< HEAD
            $null -eq (Get-Variable | Where-Object {$_.Name -eq 'warnvar'}) -or '' -eq $warnvar | Should Be $True
            $null -eq (Get-Variable | Where-Object {$_.Name -eq 'errvar'}) -or '' -eq $errvar | Should Be $True
=======
            $null -eq (Get-Variable | Where-Object {$_.Name -eq 'warnvar'}) -or '' -eq $warmvar | Should Be $True
            $null -eq (Get-Variable | Where-Object {$_.Name -eq 'errvar'}) | Should Be $True
>>>>>>> 9e660279
        }
        It "Should have restored 4 files" {
            $results.count | Should be 4
        }
        It "Should have restored from 05/02/2019 21:00:55" {
            $sqlResults.mindt | Should be (get-date "02 May 2019 21:00:55")
        }
        It "Should have restored to 05/02/2019 21:23:56" {
            $sqlResults.maxdt | Should be (get-date "02 May 2019 21:23:56")
        }
        $results2 = Restore-DbaDatabase -SqlInstance $script:instance2 -path $script:appveyorlabrepo\RestoreTimeClean -Continue
        $sqlResults2 = Invoke-DbaQuery -SqlInstance $script:instance2 -Query "select convert(datetime,convert(varchar(20),max(dt),120)) as maxdt, convert(datetime,convert(varchar(20),min(dt),120)) as mindt from RestoreTimeClean.dbo.steps"
        It "Should have restored 2 files" {
            $results2.count | Should be 2
        }
        It "Should have restored from 02 May 2019 21:00:55" {
            $sqlResults2.mindt | Should be (get-date "02 May 2019 21:00:55")
        }
        It "Should have restored to 02 May 2019 21:30:26" {
            $sqlResults2.maxdt | Should be (get-date "02 May 2019 21:30:26")
        }

    }

    Context "RestoreTime point in time and continue with rename" {
        AfterAll {
            $null = Get-DbaDatabase -SqlInstance $script:instance2 -ExcludeSystem | Remove-DbaDatabase -Confirm:$false
        }
        $Should_Run = (Connect-DbaInstance -SqlInstance $script:instance2).Version.ToString() -like '13.*'
        if (-not ($Should_Run)) {
            It "The test can run" {
                Set-TestInconclusive -Message "a 2016 is strictly needed"
            }
            return
        }
        $results = Restore-DbaDatabase -SqlInstance $script:instance2 -Databasename contest -path $script:appveyorlabrepo\RestoreTimeClean -RestoreTime (get-date "2019-05-02 21:23:58") -StandbyDirectory c:\temp
        $sqlResults = Invoke-DbaQuery -SqlInstance $script:instance2 -Query "select convert(datetime,convert(varchar(20),max(dt),120)) as maxdt, convert(datetime,convert(varchar(20),min(dt),120)) as mindt from contest.dbo.steps"
        It "Should have restored 4 files" {
            $results.count | Should be 4
        }
        It "Should have restored from 05/02/2019 21:00:55" {
            $sqlResults.mindt | Should be (get-date "02 May 2019 21:00:55")
        }
        It "Should have restored to 05/02/2019 21:23:56" {
            $sqlResults.maxdt | Should be (get-date "02 May 2019 21:23:56")
        }
        $results2 = Restore-DbaDatabase -SqlInstance $script:instance2 -Databasename contest -path $script:appveyorlabrepo\RestoreTimeClean -Continue
        $sqlResults2 = Invoke-DbaQuery -SqlInstance $script:instance2 -Query "select convert(datetime,convert(varchar(20),max(dt),120)) as maxdt, convert(datetime,convert(varchar(20),min(dt),120)) as mindt from contest.dbo.steps"
        It "Should have restored 2 files" {
            $results2.count | Should be 2
        }
        It "Should have restored from 02 May 2019 21:00:55" {
            $sqlResults2.mindt | Should be (get-date "02 May 2019 21:00:55")
        }
        It "Should have restored to 02 May 2019 21:30:26" {
            $sqlResults2.maxdt | Should be (get-date "02 May 2019 21:30:26")
        }
    }

    Context "Continue Restore with Differentials" {
        AfterAll {
            $null = Get-DbaDatabase -SqlInstance $script:instance2 -ExcludeSystem | Remove-DbaDatabase -Confirm:$false
        }
        $Results = Restore-DbaDatabase -SqlInstance $script:instance2 -Path $script:appveyorlabrepo\sql2008-backups\ft1\FULL\ -NoRecovery
        It "Should Have restored the database cleanly" {
            ($results.RestoreComplete -contains $false) | Should be $False
            (($results | Measure-Object).count -gt 0) | Should be $True
        }
        It "Should have left the db in a norecovery state" {
            (Get-DbaDatabase -SqlInstance $script:instance2 -Database ft1).Status | Should Be "Restoring"
        }
        $Results2 = Restore-DbaDatabase -SqlInstance $script:instance2 -Path $script:appveyorlabrepo\sql2008-backups\ft1\ -Continue
        It "Should Have restored the database cleanly" {
            ($results.RestoreComplete -contains $false) | Should be $False
            (($results | Measure-Object).count -gt 0) | Should be $True
        }
        It "Should have recovered the database" {
            (Get-DbaDatabase -SqlInstance $script:instance2 -Database ft1).Status | Should Be "Normal"
        }
    }

    Context "Continue Restore with Differentials and rename " {
        AfterAll {
            $null = Get-DbaDatabase -SqlInstance $script:instance2 -ExcludeSystem | Remove-DbaDatabase -Confirm:$false
        }
        $Results = Restore-DbaDatabase -SqlInstance $script:instance2 -DatabaseName contest -Path $script:appveyorlabrepo\sql2008-backups\ft1\FULL\ -NoRecovery
        It "Should Have restored the database cleanly" {
            ($results.RestoreComplete -contains $false) | Should be $False
            (($results | Measure-Object).count -gt 0) | Should be $True
        }
        It "Should have left the db in a norecovery state" {
            (Get-DbaDatabase -SqlInstance $script:instance2 -Database contest).Status | Should Be "Restoring"
        }
        $Results2 = Restore-DbaDatabase -SqlInstance $script:instance2 -DatabaseName contest -Path $script:appveyorlabrepo\sql2008-backups\ft1\ -Continue
        It "Should Have restored the database cleanly" {
            ($results2.RestoreComplete -contains $false) | Should be $False
            (($results2 | Measure-Object).count -gt 0) | Should be $True
        }
        It "Should have recovered the database" {
            (Get-DbaDatabase -SqlInstance $script:instance2 -Database contest).Status | Should Be "Normal"
        }
    }

    Context "Continue Restore with multiple databases" {
        AfterAll {
            $null = Get-DbaDatabase -SqlInstance $script:instance2 -ExcludeSystem | Remove-DbaDatabase -Confirm:$false
        }
        $files = @()
        $files += Get-ChildItem $script:appveyorlabrepo\sql2008-backups\db1\FULL\
        $files += Get-ChildItem $script:appveyorlabrepo\sql2008-backups\dbareports\FULL
        $Results = $files | Restore-DbaDatabase -SqlInstance $script:instance2  -NoRecovery
        It "Should Have restored the database cleanly" {
            ($results.RestoreComplete -contains $false) | Should be $False
            (($results | Measure-Object).count -gt 0) | Should be $True
        }
        It "Should have left the db in a norecovery state" {
            (Get-DbaDatabase -SqlInstance $script:instance2 | Where-Object {$_.Status -eq 'Recovering'}).count | Should Be 0
        }
        $files = @()
        $files += Get-ChildItem $script:appveyorlabrepo\sql2008-backups\db1\ -Recurse
        $files += Get-ChildItem $script:appveyorlabrepo\sql2008-backups\dbareports\ -Recurse
        $Results2 = $files | ? {$_.PsIsContainer -eq $false} | Restore-DbaDatabase -SqlInstance $script:instance2 -Continue
        It "Should Have restored the database cleanly" {
            ($results2.RestoreComplete -contains $false) | Should be $False
            (($results2 | Measure-Object).count -gt 0) | Should be $True
        }
        It "Should have recovered the database" {
            (Get-DbaDatabase -SqlInstance $script:instance2 | Where-Object {$_.Status -eq 'Recovering'}).count | Should Be 0
        }
    }

    Context "Backup DB For next test" {
        $null = Restore-DbaDatabase -SqlInstance $script:instance2 -path $script:appveyorlabrepo\RestoreTimeClean -RestoreTime (get-date "2017-06-01 13:22:44")
        $results = Backup-DbaDatabase -SqlInstance $script:instance2 -Database RestoreTimeClean -BackupDirectory C:\temp
        It "Should return successful backup" {
            $results.BackupComplete | Should Be $true
        }
    }

    Context "All user databases are removed post continue test" {
        $results = Get-DbaDatabase -SqlInstance $script:instance2 -ExcludeSystem | Remove-DbaDatabase -Confirm:$false
        It "Should say the status was dropped" {
            Foreach ($db in $results) { $db.Status | Should Be "Dropped" }
        }
    }

    Clear-DbaConnectionPool
    Start-Sleep -Seconds 1

    Get-DbaProcess $script:instance2 | Where-Object Program -match 'dbatools PowerShell module - dbatools.io' | Stop-DbaProcess -WarningAction SilentlyContinue
    Context "Check Get-DbaBackupHistory pipes into Restore-DbaDatabase" {
        $history = Get-DbaBackupHistory -SqlInstance $script:instance2 -Database RestoreTimeClean -Last
        $results = $history | Restore-DbaDatabase -SqlInstance $script:instance2 -WithReplace -TrustDbBackupHistory
        It "Should have restored everything successfully" {
            ($results.RestoreComplete -contains $false) | Should be $False
            (($results | Measure-Object).count -gt 0) | Should be $True
        }
    }

    Clear-DbaConnectionPool
    Start-Sleep -Seconds 1

    Context "All user databases are removed post history test" {
        $results = Get-DbaDatabase -SqlInstance $script:instance2 -ExcludeSystem | Remove-DbaDatabase -Confirm:$false
        It "Should say the status was dropped" {
            Foreach ($db in $results) { $db.Status | Should Be "Dropped" }
        }
    }

    Context "Restores a db with log and file files missing extensions" {
        $results = Restore-DbaDatabase -SqlInstance $script:instance2 -path $script:appveyorlabrepo\sql2008-backups\Noextension.bak -ErrorVariable Errvar -WarningVariable WarnVar
        It "Should Restore successfully" {
            ($results.RestoreComplete -contains $false) | Should Be $false
            (($results | Measure-Object).count -gt 0) | Should be $True
        }
    }
    Clear-DbaConnectionPool
    Start-Sleep -Seconds 1

    Context "All user databases are removed post history test" {
        $results = Get-DbaDatabase -SqlInstance $script:instance2 -ExcludeSystem | Remove-DbaDatabase -Confirm:$false
        It "Should say the status was dropped" {
            Foreach ($db in $results) { $db.Status | Should Be "Dropped" }
        }
    }

    Context "Setup for Recovery Tests" {
        $DatabaseName = 'rectest'
        $results = Restore-DbaDatabase -SqlInstance $script:instance2 -Path $script:appveyorlabrepo\singlerestore\singlerestore.bak -NoRecovery -DatabaseName $DatabaseName -DestinationFilePrefix $DatabaseName -WithReplace
        It "Should have restored everything successfully" {
            ($results.RestoreComplete -contains $false) | Should be $False
            (($results | measure-Object).count -gt 0) | Should be $True
        }
        $check = Get-DbaDatabase -SqlInstance $script:instance2 -Database $DatabaseName
        It "Should return 1 database" {
            $check.count | Should Be 1
        }
        It "Should be a database in Restoring state" {
            $check.status | Should Be 'Restoring'
        }
    }

    Context "Test recovery via parameter" {
        $DatabaseName = 'rectest'
        $results = Restore-DbaDatabase -SqlInstance $script:instance2 -Recover -DatabaseName $DatabaseName
        It "Should have restored everything successfully" {
            ($results.RestoreComplete -contains $false) | Should be $False
            (($results | measure-Object).count -gt 0) | Should be $True
        }
        $check = Get-DbaDatabase -SqlInstance $script:instance2 -Database $DatabaseName
        It "Should return 1 database" {
            $check.count | Should Be 1
        }
        It "Should be a database in Restoring state" {
            'Normal' -in $check.status | Should Be $True
        }
    }

    Context "Setup for Recovery Tests" {
        $DatabaseName = 'rectest'
        $results = Restore-DbaDatabase -SqlInstance $script:instance2 -Path $script:appveyorlabrepo\singlerestore\singlerestore.bak -NoRecovery -DatabaseName $DatabaseName -DestinationFilePrefix $DatabaseName -WithReplace
        It "Should have restored everything successfully" {
            ($results.RestoreComplete -contains $false) | Should be $False
            (($results | measure-Object).count -gt 0) | Should be $True
        }
        $check = Get-DbaDatabase -SqlInstance $script:instance2 -Database $DatabaseName
        It "Should return 1 database" {
            $check.count | Should Be 1
        }
        It "Should be a database in Restoring state" {
            $check.status | Should Be 'Restoring'
        }
    }

    Context "Test recovery via pipeline" {
        $DatabaseName = 'rectest'
        $results = Get-DbaDatabase -SqlInstance $script:instance2 -Database $DatabaseName | Restore-DbaDatabase -SqlInstance $script:instance2 -Recover
        It "Should have restored everything successfully" {
            ($results.RestoreComplete -contains $false) | Should be $False
            (($results | measure-Object).count -gt 0) | Should be $True
        }
        $check = Get-DbaDatabase -SqlInstance $script:instance2 -Database $DatabaseName
        It "Should return 1 database" {
            $check.count | Should Be 1
        }
        It "Should be a database in Restoring state" {
            'Normal' -in $check.status | Should Be $True
        }
    }

    Context "Checking we cope with a port number (#244)" {
        $DatabaseName = 'rectest'
        $results = Restore-DbaDatabase -SqlInstance $script:instance2_detailed -Path $script:appveyorlabrepo\singlerestore\singlerestore.bak -DatabaseName $DatabaseName -DestinationFilePrefix $DatabaseName -WithReplace
        It "Should have restored everything successfully" {
            ($results.RestoreComplete -contains $false) | Should be $False
            (($results | measure-Object).count -gt 0) | Should be $True
        }
    }

    Context "All user databases are removed post port test" {
        $results = Get-DbaDatabase -SqlInstance $script:instance2 -ExcludeSystem | Remove-DbaDatabase -Confirm:$false
        It "Should say the status was dropped" {
            Foreach ($db in $results) { $db.Status | Should Be "Dropped" }
        }
    }

    Context "Checking OutputScriptOnly only outputs script" {
        $DatabaseName = 'rectestSO'
        $results = Restore-DbaDatabase -SqlInstance $script:instance2 -Path $script:appveyorlabrepo\singlerestore\singlerestore.bak -DatabaseName $DatabaseName -OutputScriptOnly
        $db = Get-DbaDatabase -SqlInstance $script:instance2 -Database $DatabaseName
        It "Should only output a script" {
            $results -match 'RESTORE DATABASE' | Should be $True
            ($null -eq $db) | Should be $True
        }
    }
    Context "Checking OutputScriptOnly only outputs script without changing state for existing dbs (#2940)" {
        $DatabaseName = 'dbatoolsci_rectestSO'
        Get-DbaDatabase -SqlInstance $script:instance2 -Database $DatabaseName | Remove-DbaDatabase -Confirm:$false
        $server = Connect-DbaInstance $script:instance2
        $server.Query("CREATE DATABASE $DatabaseName")
        $results = Restore-DbaDatabase -SqlInstance $script:instance2 -Path $script:appveyorlabrepo\singlerestore\singlerestore.bak -DatabaseName $DatabaseName -OutputScriptOnly -WithReplace
        $db = Get-DbaDatabase -SqlInstance $script:instance2 -Database $DatabaseName
        It "Should only output a script" {
            $results -match 'RESTORE DATABASE' | Should be $True
        }
        It "Doesn't change the status of the existing database" {
            $db.UserAccess | Should Be 'Multiple'
        }
        $db | Remove-DbaDatabase -Confirm:$false
    }
    Context "All user databases are removed post Output script test" {
        $results = Get-DbaDatabase -SqlInstance $script:instance2 -ExcludeSystem | Remove-DbaDatabase -Confirm:$false
        It "Should say the status was dropped" {
            Foreach ($db in $results) { $db.Status | Should Be "Dropped" }
        }
    }
    Context "Checking Output vs input" {
        $DatabaseName = 'rectestSO'
        $results = Restore-DbaDatabase -SqlInstance $script:instance2 -Path $script:appveyorlabrepo\singlerestore\singlerestore.bak -DatabaseName $DatabaseName -BufferCount 24 -MaxTransferSize 128kb -BlockSize 64kb

        It "Should return the destination instance" {
            $results.SqlInstance = $script:instance2
        }

        It "Should have a BlockSize of 65536" {
            $results.Script | Should match 'BLOCKSIZE = 65536'
        }

        It "Should have a BufferCount of 24" {
            $results.Script | Should match 'BUFFERCOUNT = 24'
        }

        It "Should have a MaxTransferSize of 131072" {
            $results.Script | Should match 'MAXTRANSFERSIZE = 131072'
        }
    }

    Context "All user databases are removed post Output vs Input test" {
        $results = Get-DbaDatabase -SqlInstance $script:instance2 -ExcludeSystem | Remove-DbaDatabase -Confirm:$false
        It "Should say the status was dropped" {
            Foreach ($db in $results) { $db.Status | Should Be "Dropped" }
        }
    }

    Context "Checking CDC parameter " {
        $output = Restore-DbaDatabase -SqlInstance $script:instance2 -Path $script:appveyorlabrepo\singlerestore\singlerestore.bak -DatabaseName $DatabaseName -OutputScriptOnly -KeepCDC -WithReplace
        It "Should have KEEP_CDC in the SQL" {
            ($output -like '*KEEP_CDC*') | Should be $True
        }
        $output = Restore-DbaDatabase -SqlInstance $script:instance2 -Path $script:appveyorlabrepo\singlerestore\singlerestore.bak -DatabaseName $DatabaseName -OutputScriptOnly -KeepCDC -WithReplace -WarningVariable warnvar -NoRecovery -WarningAction SilentlyContinue
        It "Should not output, and warn if Norecovery and KeepCDC specified" {
            ($warnvar -like '*KeepCDC cannot be specified with Norecovery or Standby as it needs recovery to work') | Should be $True
            $output | Should be $null
        }
        $output = Restore-DbaDatabase -SqlInstance $script:instance2 -Path $script:appveyorlabrepo\singlerestore\singlerestore.bak -DatabaseName $DatabaseName -OutputScriptOnly -KeepCDC -WithReplace -WarningVariable warnvar -StandbyDirectory c:\temp\ -WarningAction SilentlyContinue
        It "Should not output, and warn if StandbyDirectory and KeepCDC specified" {
            ($warnvar -like '*KeepCDC cannot be specified with Norecovery or Standby as it needs recovery to work') | Should be $True
            $output | Should be $null
        }
    }

    Context "Page level restores" {
        Get-DbaDatabase -SqlInstance $script:instance2 -ExcludeSystem | Remove-DbaDatabase -confirm:$false
        $null = Restore-DbaDatabase -SqlInstance $script:instance2 -Path $script:appveyorlabrepo\singlerestore\singlerestore.bak -DatabaseName PageRestore -DestinationFilePrefix PageRestore
        $sql = "alter database PageRestore set Recovery Full
        Create table testpage(
            Filler char(8000)
        )

        insert into testpage values (REPLICATE('a','8000'))
        insert into testpage values (REPLICATE('b','8000'))
        insert into testpage values (REPLICATE('c','8000'))
        insert into testpage values (REPLICATE('d','8000'))

        Backup database PageRestore to disk='c:\temp\pagerestore.bak'
        Create table #TmpIndex(
        PageFiD int,
        PagePid int,
        IAMFID int,
        IAMPid int,
        ObjectID int,
        IndexID int,
        PartitionNumber bigint,
        ParitionId bigint,
        iam_chain_type varchar(50),
        PageType int,
        IndexLevel int,
        NextPageFID int,
        NextPagePID int,
        prevPageFid int,
        PrevPagePID int
        )

        insert #TmpIndex exec ('dbcc ind(PageRestore,testpage,-1)')
        dbcc ind(PageRestore,testpage,-1)

        declare @pageid int
        select top 1 @pageid=PagePid from #TmpIndex where IAMFID is not null and IAmPID is not null

        --select * from #TmpIndex
        --pageid = 256
        alter database pagerestore set single_user with rollback immediate

        dbcc writepage(pagerestore,1,@pageid,0,1,0x41,1)
        dbcc writepage(pagerestore,1,@pageid,1,1,0x41,1)
        dbcc writepage(pagerestore,1,@pageid,2,1,0x41,1)

        alter database pagerestore set multi_user

        insert into testpage values (REPLICATE('e','8000'))

        Backup log PageRestore to disk='c:\temp\PageRestore.trn'

        insert into testpage values (REPLICATE('f','8000'))
        use master"
        $null = Invoke-DbaQuery -SqlInstance $script:instance2 -Query $sql -Database Pagerestore
        $sqlResults2 = Invoke-DbaQuery -SqlInstance $script:instance2 -Database Master -Query "select * from pagerestore.dbo.testpage where filler like 'a%'" -ErrorVariable errvar -ErrorAction SilentlyContinue
        It "Should have warned about corruption" {
            ($errvar -match "SQL Server detected a logical consistency-based I/O error: incorrect checksum \(expected") | Should be $True
            ($null -eq $sqlResults2) | SHould be $True
        }
        $null = Get-DbaBackupHistory -SqlInstance $script:instance2 -Database pagerestore -last | Restore-DbaDatabase -SqlInstance $script:instance2 -PageRestore (Get-DbaSuspectPage -SqlInstance $script:instance2 -Database PageRestore) -TrustDbBackupHistory -AllowContinue -DatabaseName PageRestore -PageRestoreTailFolder c:\temp -ErrorAction SilentlyContinue
        $sqlResults3 = Invoke-DbaQuery -SqlInstance $script:instance2 -Query "select * from pagerestore.dbo.testpage where filler like 'f%'" -ErrorVariable errvar3 -ErrorAction SilentlyContinue
        It -Skip "Should work after page restore" {
            #($null -eq $errvar3) | Should Be $True
            ($null -eq $sqlResults3) | SHould be $False
        }


    }

    Context "Testing Backup to Restore piping" {
        Get-DbaDatabase -SqlInstance $script:instance2 -ExcludeSystem | Remove-DbaDatabase -Confirm:$false
        $null = Restore-DbaDatabase -SqlInstance $script:instance2 -Path $script:appveyorlabrepo\singlerestore\singlerestore.bak -DatabaseName PipeTest -DestinationFilePrefix PipeTest
        $results = Backup-DbaDatabase -SqlInstance $script:instance2 -Database Pipetest -BackupDirectory c:\temp -CopyOnly -WarningAction SilentlyContinue -WarningVariable bwarnvar -ErrorAction SilentlyContinue -ErrorVariable berrvar | Restore-DbaDatabase -SqlInstance $script:instance2 -DatabaseName restored -ReplaceDbNameInFile -WarningAction SilentlyContinue -WarningVariable rwarnvar -ErrorAction SilentlyContinue -ErrorVariable rerrvar
        It "Should backup and restore cleanly" {
            $results.RestoreComplete | Should Be $True
        }
    }

    Context "Check we restore striped database" {
        Get-DbaDatabase -SqlInstance $script:instance2 -ExcludeSystem | Remove-DbaDatabase -Confirm:$false
        $results = Restore-DbaDatabase -SqlInstance $script:instance2 -Path $script:appveyorlabrepo\sql2008-backups\RestoreTimeStripe -DatabaseName StripeTest -DestinationFilePrefix StripeTest
        It "Should backup and restore cleanly" {
            ($results | Where-Object { $_.RestoreComplete -eq $True }).count | Should Be $Results.count
        }
    }

    Context "Don't try to create/test folders with OutputScriptOnly (Issue 4046)" {
        $null = Restore-DbaDatabase -SqlInstance $script:instance2 -Path $script:appveyorlabrepo\RestoreTimeClean\RestoreTimeClean.bak -DestinationDataDirectory g:\DoesNtExist -OutputScriptOnly -WarningVariable warnvar
        It "Should not raise a warning" {
            ('' -eq $warnvar) | Should -Be $True
        }
    }

    if ($env:azurepasswd) {
        Context "Restores From Azure using SAS" {
            BeforeAll {
                $server = Connect-DbaInstance -SqlInstance $script:instance2
                if (Get-DbaCredential -SqlInstance $script:instance2 -Name "[$script:azureblob]" ) {
                    $sql = "DROP CREDENTIAL [$script:azureblob]"
                    $server.Query($sql)
                }
                $sql = "CREATE CREDENTIAL [$script:azureblob] WITH IDENTITY = N'SHARED ACCESS SIGNATURE', SECRET = N'$env:azurepasswd'"
                $server.Query($sql)
                $server.Query("CREATE DATABASE dbatoolsci_azure")
            }
            AfterAll {
                $server.Query("DROP CREDENTIAL [$script:azureblob]")
                Get-DbaDatabase -SqlInstance $script:instance2 -Database "dbatoolsci_azure" | Remove-DbaDatabase -Confirm:$false
            }
            It "Should restore cleanly" {
                $results = Restore-DbaDatabase -SqlInstance $script:instance2 -WithReplace -DatabaseName dbatoolsci_azure -Path $script:azureblob/dbatoolsci_azure.bak
                $results.BackupFile | Should -Be "$script:azureblob/dbatoolsci_azure.bak"
                $results.RestoreComplete | Should Be $True
            }
        }
    }

    if ($env:azurepasswd -and -not $env:appveyor) {
        Context "Restores Striped backup From Azure using SAS" {
            BeforeAll {
                $server = Connect-DbaInstance -SqlInstance $script:instance2
                if (Get-DbaCredential -SqlInstance $script:instance2 -name "[$script:azureblob]" ) {
                    $sql = "DROP CREDENTIAL [$script:azureblob]"
                    $server.Query($sql)
                }
                $sql = "CREATE CREDENTIAL [$script:azureblob] WITH IDENTITY = N'SHARED ACCESS SIGNATURE', SECRET = N'$env:azurepasswd'"
                $server.Query($sql)
                $server.Query("CREATE DATABASE dbatoolsci_azure")
            }
            AfterAll {
                $server.Query("DROP CREDENTIAL [$script:azureblob]")
                Get-DbaDatabase -SqlInstance $script:instance2 -Database "dbatoolsci_azure" | Remove-DbaDatabase -Confirm:$false
            }
            It "Should restore cleanly" {
                $results = @("$script:azureblob/az-1.bak", "$script:azureblob/az-2.bak", "$script:azureblob/az-3.bak") | Restore-DbaDatabase -SqlInstance $script:instance2 -DatabaseName azstripetest  -WithReplace -ReplaceDbNameInFile
                $results.RestoreComplete | Should Be $True
            }
        }
    }
    if ($env:azurelegacypasswd) {
        Context "Restores from Azure using Access Key" {
            BeforeAll {
                Get-DbaDatabase -SqlInstance $script:instance2 -Database "dbatoolsci_azure" | Remove-DbaDatabase -Confirm:$false
                $server = Connect-DbaInstance -SqlInstance $script:instance2
                if (Get-DbaCredential -SqlInstance $script:instance2 -name dbatools_ci) {
                    $sql = "DROP CREDENTIAL dbatools_ci"
                    $server.Query($sql)
                }
                $sql = "CREATE CREDENTIAL [dbatools_ci] WITH IDENTITY = N'$script:azureblobaccount', SECRET = N'$env:azurelegacypasswd'"
                $server.Query($sql)
                $server.Query("CREATE DATABASE dbatoolsci_azure")
            }
            AfterAll {
                $server.Query("DROP CREDENTIAL dbatools_ci")
                Get-DbaDatabase -SqlInstance $script:instance2 -Database "dbatoolsci_azure" | Remove-DbaDatabase -Confirm:$false
            }
            It -Skip "supports legacy credential setups" {
                $results = Restore-DbaDatabase -SqlInstance $script:instance2 -WithReplace -DatabaseName dbatoolsci_azure -Path https://dbatools.blob.core.windows.net/legacy/dbatoolsci_azure.bak -AzureCredential dbatools_ci
                $results.BackupFile | Should -Be 'https://dbatools.blob.core.windows.net/legacy/dbatoolsci_azure.bak'
                $results.Script -match 'CREDENTIAL' | Should -Be $true
                $results.RestoreComplete | Should Be $True
            }
        }
    }
    #>
}<|MERGE_RESOLUTION|>--- conflicted
+++ resolved
@@ -381,13 +381,8 @@
         $sqlResults = Invoke-DbaQuery -SqlInstance $script:instance2 -Query "select convert(datetime,convert(varchar(20),max(dt),120)) as maxdt, convert(datetime,convert(varchar(20),min(dt),120)) as mindt from RestoreTimeClean.dbo.steps"
         $warnvar
         It "Should not warn or error" {
-<<<<<<< HEAD
             $null -eq (Get-Variable | Where-Object {$_.Name -eq 'warnvar'}) -or '' -eq $warnvar | Should Be $True
             $null -eq (Get-Variable | Where-Object {$_.Name -eq 'errvar'}) -or '' -eq $errvar | Should Be $True
-=======
-            $null -eq (Get-Variable | Where-Object {$_.Name -eq 'warnvar'}) -or '' -eq $warmvar | Should Be $True
-            $null -eq (Get-Variable | Where-Object {$_.Name -eq 'errvar'}) | Should Be $True
->>>>>>> 9e660279
         }
         It "Should have restored 4 files" {
             $results.count | Should be 4
