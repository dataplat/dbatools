--- conflicted
+++ resolved
@@ -4,12 +4,6 @@
     $CommandName = "Get-DbaDbSnapshot",
     $PSDefaultParameterValues = $TestConfig.Defaults
 )
-<<<<<<< HEAD
-=======
-
-Write-Host -Object "Running $PSCommandPath" -ForegroundColor Cyan
-$global:TestConfig = Get-TestConfig
->>>>>>> 55e0e7af
 
 Describe $CommandName -Tag UnitTests {
     Context "Parameter validation" {
@@ -35,14 +29,11 @@
 
 # Targets only instance2 because it's the only one where Snapshots can happen
 Describe $CommandName -Tag IntegrationTests {
+Describe $CommandName -Tag IntegrationTests {
     Context "Operations on snapshots" {
         BeforeAll {
             # We want to run all commands in the BeforeAll block with EnableException to ensure that the test fails if the setup fails.
-<<<<<<< HEAD
             $PSDefaultParameterValues["*-Dba*:EnableException"] = $true
-=======
-            $PSDefaultParameterValues['*-Dba*:EnableException'] = $true
->>>>>>> 55e0e7af
 
             Get-DbaProcess -SqlInstance $TestConfig.instance2 | Where-Object Program -match dbatools | Stop-DbaProcess -Confirm:$false -WarningAction SilentlyContinue
             $global:server = Connect-DbaInstance -SqlInstance $TestConfig.instance2
@@ -60,20 +51,12 @@
             $null = New-DbaDbSnapshot -SqlInstance $TestConfig.instance2 -Database $db2 -Name $db2_snap1 -WarningAction SilentlyContinue
 
             # We want to run all commands outside of the BeforeAll block without EnableException to be able to test for specific warnings.
-<<<<<<< HEAD
             $PSDefaultParameterValues.Remove("*-Dba*:EnableException")
-=======
-            $PSDefaultParameterValues.Remove('*-Dba*:EnableException')
->>>>>>> 55e0e7af
         }
 
         AfterAll {
             # We want to run all commands in the AfterAll block with EnableException to ensure that the test fails if the cleanup fails.
-<<<<<<< HEAD
             $PSDefaultParameterValues["*-Dba*:EnableException"] = $true
-=======
-            $PSDefaultParameterValues['*-Dba*:EnableException'] = $true
->>>>>>> 55e0e7af
 
             Remove-DbaDbSnapshot -SqlInstance $TestConfig.instance2 -Database $db1, $db2 -ErrorAction SilentlyContinue -Confirm:$false
             Remove-DbaDatabase -Confirm:$false -SqlInstance $TestConfig.instance2 -Database $db1, $db2 -ErrorAction SilentlyContinue
@@ -83,36 +66,27 @@
 
         It "Gets all snapshots by default" {
             $results = Get-DbaDbSnapshot -SqlInstance $TestConfig.instance2
-<<<<<<< HEAD
             ($results | Where-Object Name -Like "dbatoolsci_GetSnap*").Count | Should -Be 3
-=======
-            ($results | Where-Object Name -Like "dbatoolsci_GetSnap*").Count | Should -BeExactly 3
->>>>>>> 55e0e7af
         }
 
         It "Honors the Database parameter, returning only snapshots of that database" {
             $results = Get-DbaDbSnapshot -SqlInstance $TestConfig.instance2 -Database $db1
-<<<<<<< HEAD
             $results.Count | Should -Be 2
-=======
-            $results.Count | Should -BeExactly 2
->>>>>>> 55e0e7af
             $result = Get-DbaDbSnapshot -SqlInstance $TestConfig.instance2 -Database $db2
+            $result.SnapshotOf | Should -Be $db2
             $result.SnapshotOf | Should -Be $db2
         }
 
         It "Honors the ExcludeDatabase parameter, returning relevant snapshots" {
             $alldbs = (Get-DbaDatabase -SqlInstance $TestConfig.instance2 | Where-Object IsDatabaseSnapShot -eq $false | Where-Object Name -notin @($db1, $db2)).Name
             $results = Get-DbaDbSnapshot -SqlInstance $TestConfig.instance2 -ExcludeDatabase $alldbs
-<<<<<<< HEAD
             $results.Count | Should -Be 3
-=======
-            $results.Count | Should -BeExactly 3
->>>>>>> 55e0e7af
         }
 
         It "Honors the Snapshot parameter" {
             $result = Get-DbaDbSnapshot -SqlInstance $TestConfig.instance2 -Snapshot $db1_snap1
+            $result.Name | Should -Be $db1_snap1
+            $result.SnapshotOf | Should -Be $db1
             $result.Name | Should -Be $db1_snap1
             $result.SnapshotOf | Should -Be $db1
         }
@@ -120,23 +94,12 @@
         It "Honors the ExcludeSnapshot parameter" {
             $result = Get-DbaDbSnapshot -SqlInstance $TestConfig.instance2 -ExcludeSnapshot $db1_snap1 -Database $db1
             $result.Name | Should -Be $db1_snap2
+            $result.Name | Should -Be $db1_snap2
         }
 
         It "has the correct default properties" {
             $result = Get-DbaDbSnapshot -SqlInstance $TestConfig.instance2 -Database $db2
-<<<<<<< HEAD
             $ExpectedPropsDefault = "ComputerName", "CreateDate", "InstanceName", "Name", "SnapshotOf", "SqlInstance", "DiskUsage"
-=======
-            $ExpectedPropsDefault = @(
-                "ComputerName",
-                "CreateDate",
-                "InstanceName",
-                "Name",
-                "SnapshotOf",
-                "SqlInstance",
-                "DiskUsage"
-            )
->>>>>>> 55e0e7af
             ($result.PSStandardMembers.DefaultDisplayPropertySet.ReferencedPropertyNames | Sort-Object) | Should -Be ($ExpectedPropsDefault | Sort-Object)
         }
     }
