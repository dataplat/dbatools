#Requires -Module @{ ModuleName="Pester"; ModuleVersion="5.0" }
param(
    $ModuleName  = "dbatools",
    $CommandName = "Get-DirectoryRestoreFile",
    $PSDefaultParameterValues = $TestConfig.Defaults
)

<<<<<<< HEAD
=======
Write-Host -Object "Running $PSCommandpath" -ForegroundColor Cyan
$global:TestConfig = Get-TestConfig
. "$PSScriptRoot\..\private\functions\Get-DirectoryRestoreFile.ps1"

>>>>>>> 0eb1df67
Describe $CommandName -Tag UnitTests {
    Context "Parameter validation" {
        BeforeAll {
            $hasParameters = (Get-Command $CommandName).Parameters.Values.Name | Where-Object { $PSItem -notin ("WhatIf", "Confirm") }
            $expectedParameters = $TestConfig.CommonParameters
            $expectedParameters += @(
                "Path",
                "Recurse",
                "EnableException"
            )
        }

        It "Should have the expected parameters" {
            Compare-Object -ReferenceObject $expectedParameters -DifferenceObject $hasParameters | Should -BeNullOrEmpty
        }
    }
}

Describe $CommandName -Tag IntegrationTests {
<<<<<<< HEAD
    BeforeAll {
        . "$PSScriptRoot\..\private\functions\Get-DirectoryRestoreFile.ps1"
    }

    Context "Test Path handling" {
        It "Should throw on an invalid Path" {
            { Get-DirectoryRestoreFile -Path "TestDrive:\foo\bar\does\not\exist\" -EnableException } | Should -Throw
=======
    Context "Test Path handling" {
        It "Should throw on an invalid Path" {
            { Get-DirectoryRestoreFile -Path TestDrive:\foo\bar\does\not\exist\ -EnableException } | Should -Throw
>>>>>>> 0eb1df67
        }
    }

    Context "Returning Files from one folder" {
        BeforeAll {
            $null = New-Item "TestDrive:\backups\" -ItemType Directory
            $null = New-Item "TestDrive:\backups\full.bak" -ItemType File
            $null = New-Item "TestDrive:\backups\log1.trn" -ItemType File
            $null = New-Item "TestDrive:\backups\log2.trn" -ItemType File
            $null = New-Item "TestDrive:\backups\b\" -ItemType Directory
            $null = New-Item "TestDrive:\backups\b\log2b.trn" -ItemType File
<<<<<<< HEAD
            $results = Get-DirectoryRestoreFile -Path "TestDrive:\backups"
        }

        AfterAll {
            Remove-Item -Path "TestDrive:\backups" -Recurse -ErrorAction SilentlyContinue
=======
            
            $results = Get-DirectoryRestoreFile -Path TestDrive:\backups
>>>>>>> 0eb1df67
        }

        It "Should Return an array of FileInfo" {
            $results | Should -BeOfType System.IO.FileSystemInfo
        }

        It "Should Return 3 files" {
<<<<<<< HEAD
            $results.count | Should -Be 3
        }

        It "Should return 1 bak file" {
            ($results | Where-Object FullName -like "*\backups\Full.bak").count | Should -Be 1
        }

        It "Should return 2 trn files" {
            ($results | Where-Object FullName -like "*\backups\*.trn").count | Should -Be 2
        }

        It "Should not contain log2b.trn" {
            ($results | Where-Object FullName -like "*\backups\*log2b.trn").count | Should -Be 0
=======
            $results.Count | Should -Be 3
        }

        It "Should return 1 bak file" {
            ($results | Where-Object FullName -like "*\backups\Full.bak").Count | Should -Be 1
        }

        It "Should return 2 trn files" {
            ($results | Where-Object FullName -like "*\backups\*.trn").Count | Should -Be 2
        }

        It "Should not contain log2b.trn" {
            ($results | Where-Object FullName -like "*\backups\*log2b.trn").Count | Should -Be 0
>>>>>>> 0eb1df67
        }
    }

    Context "Returning Files from folders with recursion" {
        BeforeAll {
<<<<<<< HEAD
            $null = New-Item "TestDrive:\backupsRecurse\" -ItemType Directory
            $null = New-Item "TestDrive:\backupsRecurse\full.bak" -ItemType File
            $null = New-Item "TestDrive:\backupsRecurse\log1.trn" -ItemType File
            $null = New-Item "TestDrive:\backupsRecurse\log2.trn" -ItemType File
            $null = New-Item "TestDrive:\backupsRecurse\b\" -ItemType Directory
            $null = New-Item "TestDrive:\backupsRecurse\b\log2b.trn" -ItemType File
            $results2 = Get-DirectoryRestoreFile -Path "TestDrive:\backupsRecurse" -Recurse
        }

        AfterAll {
            Remove-Item -Path "TestDrive:\backupsRecurse" -Recurse -ErrorAction SilentlyContinue
=======
            $null = New-Item "TestDrive:\backups2\" -ItemType Directory
            $null = New-Item "TestDrive:\backups2\full.bak" -ItemType File
            $null = New-Item "TestDrive:\backups2\log1.trn" -ItemType File
            $null = New-Item "TestDrive:\backups2\log2.trn" -ItemType File
            $null = New-Item "TestDrive:\backups2\b\" -ItemType Directory
            $null = New-Item "TestDrive:\backups2\b\log2b.trn" -ItemType File
            
            $results2 = Get-DirectoryRestoreFile -Path TestDrive:\backups2 -Recurse
>>>>>>> 0eb1df67
        }

        It "Should Return an array of FileInfo" {
            $results2 | Should -BeOfType System.IO.FileSystemInfo
        }

        It "Should Return 4 files" {
<<<<<<< HEAD
            $results2.count | Should -Be 4
        }

        It "Should return 1 bak file" {
            ($results2 | Where-Object FullName -like "*\backupsRecurse\Full.bak").count | Should -Be 1
        }

        It "Should return 3 trn files" {
            ($results2 | Where-Object FullName -like "*\backupsRecurse\*.trn").count | Should -Be 3
        }

        It "Should contain log2b.trn" {
            ($results2 | Where-Object FullName -like "*\backupsRecurse\*log2b.trn").count | Should -Be 1
=======
            $results2.Count | Should -Be 4
        }

        It "Should return 1 bak file" {
            ($results2 | Where-Object FullName -like "*\backups2\Full.bak").Count | Should -Be 1
        }

        It "Should return 3 trn files" {
            ($results2 | Where-Object FullName -like "*\backups2\*.trn").Count | Should -Be 3
        }

        It "Should contain log2b.trn" {
            ($results2 | Where-Object FullName -like "*\backups2\*log2b.trn").Count | Should -Be 1
>>>>>>> 0eb1df67
        }
    }
}<|MERGE_RESOLUTION|>--- conflicted
+++ resolved
@@ -5,13 +5,6 @@
     $PSDefaultParameterValues = $TestConfig.Defaults
 )
 
-<<<<<<< HEAD
-=======
-Write-Host -Object "Running $PSCommandpath" -ForegroundColor Cyan
-$global:TestConfig = Get-TestConfig
-. "$PSScriptRoot\..\private\functions\Get-DirectoryRestoreFile.ps1"
-
->>>>>>> 0eb1df67
 Describe $CommandName -Tag UnitTests {
     Context "Parameter validation" {
         BeforeAll {
@@ -31,7 +24,6 @@
 }
 
 Describe $CommandName -Tag IntegrationTests {
-<<<<<<< HEAD
     BeforeAll {
         . "$PSScriptRoot\..\private\functions\Get-DirectoryRestoreFile.ps1"
     }
@@ -39,13 +31,9 @@
     Context "Test Path handling" {
         It "Should throw on an invalid Path" {
             { Get-DirectoryRestoreFile -Path "TestDrive:\foo\bar\does\not\exist\" -EnableException } | Should -Throw
-=======
-    Context "Test Path handling" {
-        It "Should throw on an invalid Path" {
-            { Get-DirectoryRestoreFile -Path TestDrive:\foo\bar\does\not\exist\ -EnableException } | Should -Throw
->>>>>>> 0eb1df67
         }
     }
+
 
     Context "Returning Files from one folder" {
         BeforeAll {
@@ -55,58 +43,42 @@
             $null = New-Item "TestDrive:\backups\log2.trn" -ItemType File
             $null = New-Item "TestDrive:\backups\b\" -ItemType Directory
             $null = New-Item "TestDrive:\backups\b\log2b.trn" -ItemType File
-<<<<<<< HEAD
             $results = Get-DirectoryRestoreFile -Path "TestDrive:\backups"
         }
 
         AfterAll {
             Remove-Item -Path "TestDrive:\backups" -Recurse -ErrorAction SilentlyContinue
-=======
-            
-            $results = Get-DirectoryRestoreFile -Path TestDrive:\backups
->>>>>>> 0eb1df67
         }
 
         It "Should Return an array of FileInfo" {
             $results | Should -BeOfType System.IO.FileSystemInfo
+            $results | Should -BeOfType System.IO.FileSystemInfo
         }
 
+
         It "Should Return 3 files" {
-<<<<<<< HEAD
             $results.count | Should -Be 3
         }
+
 
         It "Should return 1 bak file" {
             ($results | Where-Object FullName -like "*\backups\Full.bak").count | Should -Be 1
         }
 
+
         It "Should return 2 trn files" {
             ($results | Where-Object FullName -like "*\backups\*.trn").count | Should -Be 2
         }
 
+
         It "Should not contain log2b.trn" {
             ($results | Where-Object FullName -like "*\backups\*log2b.trn").count | Should -Be 0
-=======
-            $results.Count | Should -Be 3
-        }
-
-        It "Should return 1 bak file" {
-            ($results | Where-Object FullName -like "*\backups\Full.bak").Count | Should -Be 1
-        }
-
-        It "Should return 2 trn files" {
-            ($results | Where-Object FullName -like "*\backups\*.trn").Count | Should -Be 2
-        }
-
-        It "Should not contain log2b.trn" {
-            ($results | Where-Object FullName -like "*\backups\*log2b.trn").Count | Should -Be 0
->>>>>>> 0eb1df67
         }
     }
 
+
     Context "Returning Files from folders with recursion" {
         BeforeAll {
-<<<<<<< HEAD
             $null = New-Item "TestDrive:\backupsRecurse\" -ItemType Directory
             $null = New-Item "TestDrive:\backupsRecurse\full.bak" -ItemType File
             $null = New-Item "TestDrive:\backupsRecurse\log1.trn" -ItemType File
@@ -118,30 +90,23 @@
 
         AfterAll {
             Remove-Item -Path "TestDrive:\backupsRecurse" -Recurse -ErrorAction SilentlyContinue
-=======
-            $null = New-Item "TestDrive:\backups2\" -ItemType Directory
-            $null = New-Item "TestDrive:\backups2\full.bak" -ItemType File
-            $null = New-Item "TestDrive:\backups2\log1.trn" -ItemType File
-            $null = New-Item "TestDrive:\backups2\log2.trn" -ItemType File
-            $null = New-Item "TestDrive:\backups2\b\" -ItemType Directory
-            $null = New-Item "TestDrive:\backups2\b\log2b.trn" -ItemType File
-            
-            $results2 = Get-DirectoryRestoreFile -Path TestDrive:\backups2 -Recurse
->>>>>>> 0eb1df67
         }
 
         It "Should Return an array of FileInfo" {
             $results2 | Should -BeOfType System.IO.FileSystemInfo
+            $results2 | Should -BeOfType System.IO.FileSystemInfo
         }
 
+
         It "Should Return 4 files" {
-<<<<<<< HEAD
             $results2.count | Should -Be 4
         }
+
 
         It "Should return 1 bak file" {
             ($results2 | Where-Object FullName -like "*\backupsRecurse\Full.bak").count | Should -Be 1
         }
+
 
         It "Should return 3 trn files" {
             ($results2 | Where-Object FullName -like "*\backupsRecurse\*.trn").count | Should -Be 3
@@ -149,21 +114,6 @@
 
         It "Should contain log2b.trn" {
             ($results2 | Where-Object FullName -like "*\backupsRecurse\*log2b.trn").count | Should -Be 1
-=======
-            $results2.Count | Should -Be 4
-        }
-
-        It "Should return 1 bak file" {
-            ($results2 | Where-Object FullName -like "*\backups2\Full.bak").Count | Should -Be 1
-        }
-
-        It "Should return 3 trn files" {
-            ($results2 | Where-Object FullName -like "*\backups2\*.trn").Count | Should -Be 3
-        }
-
-        It "Should contain log2b.trn" {
-            ($results2 | Where-Object FullName -like "*\backups2\*log2b.trn").Count | Should -Be 1
->>>>>>> 0eb1df67
         }
     }
 }