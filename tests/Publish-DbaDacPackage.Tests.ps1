﻿$CommandName = $MyInvocation.MyCommand.Name.Replace(".Tests.ps1", "")
Write-Host -Object "Running $PSCommandPath" -ForegroundColor Cyan
. "$PSScriptRoot\constants.ps1"

Describe "$CommandName Unit Tests" -Tag 'UnitTests' {
    Context "Validate parameters" {
        $paramCount = 13
        $defaultParamCount = 11
        [object[]]$params = (Get-ChildItem function:\Publish-DbaDacPackage).Parameters.Keys
        $knownParameters = 'SqlInstance','SqlCredential','Path','PublishXml','Database','ConnectionString','GenerateDeploymentScript','GenerateDeploymentReport','ScriptOnly','OutputPath','IncludeSqlCmdVars','EnableException','DacFxPath'
        It "Should contain our specific parameters" {
            ( (Compare-Object -ReferenceObject $knownParameters -DifferenceObject $params -IncludeEqual | Where-Object SideIndicator -eq "==").Count ) | Should Be $paramCount
        }
        It "Should only contain $paramCount parameters" {
            $params.Count - $defaultParamCount | Should Be $paramCount
        }
    }
}

if (-not $env:appveyor) {
    Describe "$CommandName Integration Tests" -Tag "IntegrationTests" {
        BeforeAll {
            Get-DbaProcess -SqlInstance $script:instance1, $script:instance2 -Program 'dbatools PowerShell module - dbatools.io' | Stop-DbaProcess -WarningAction SilentlyContinue
            $dbname = "dbatoolsci_publishdacpac"
            $server = Connect-DbaInstance -SqlInstance $script:instance1
            $null = $server.Query("Create Database [$dbname]")
            $db = Get-DbaDatabase -SqlInstance $script:instance1 -Database $dbname
            $null = $db.Query("CREATE TABLE dbo.example (id int, PRIMARY KEY (id));
                INSERT dbo.example
                SELECT top 100 object_id
                FROM sys.objects")
            $publishprofile = New-DbaDacProfile -SqlInstance $script:instance1 -Database $dbname -Path C:\temp
            $outputScript = "C:\temp\$dbname.sql"
        }
        AfterAll {
            Remove-DbaDatabase -SqlInstance $script:instance1, $script:instance2 -Database $dbname -Confirm:$false
            Remove-Item -Confirm:$false -Path $publishprofile.FileName -ErrorAction SilentlyContinue
        }
<<<<<<< HEAD
        AfterEach {
            Remove-DbaDatabase -SqlInstance $script:instance2 -Database $dbname -Confirm:$false
        }
        Context "Dacpac tests" {
            BeforeAll {
                $extractOptions = New-DbaDacOption -Action Export
                $extractOptions.ExtractAllTableData = $true
                $dacpac = Export-DbaDacPackage -SqlInstance $script:instance1 -Database $dbname -DacOption $extractOptions
            }
            AfterAll {
                if ($dacpac.Path) { Remove-Item -Confirm:$false -Path $dacpac.Path -ErrorAction SilentlyContinue }
                Remove-Item -Confirm:$false -Path $outputScript -ErrorAction SilentlyContinue
            }
            It "Performs an xml-based deployment" {
                $results = $dacpac | Publish-DbaDacPackage -PublishXml $publishprofile.FileName -Database $dbname -SqlInstance $script:instance2
                $results.Result | Should -BeLike '*Update complete.*'
                $ids = Invoke-DbaQuery -Database $dbname -SqlInstance $script:instance2 -Query 'SELECT id FROM dbo.example'
                $ids.id | Should -Not -BeNullOrEmpty
            }
            It "Performs an SMO-based deployment" {
                $options = New-DbaDacOption -Action Publish
                $results = $dacpac | Publish-DbaDacPackage -DacOption $options -Database $dbname -SqlInstance $script:instance2
                $results.Result | Should -BeLike '*Update complete.*'
                $ids = Invoke-DbaQuery -Database $dbname -SqlInstance $script:instance2 -Query 'SELECT id FROM dbo.example'
                $ids.id | Should -Not -BeNullOrEmpty
            }
            It "Performs a script generation without deployment" {
                $results = $dacpac | Publish-DbaDacPackage -Database $dbname -SqlInstance $script:instance2 -ScriptOnly -GenerateDeploymentScript -PublishXml $publishprofile.FileName
                $results.Result | Should -BeLike '*Reporting and scripting deployment plan (Complete)*'
                $results.DatabaseScriptPath | Should -Not -BeNullOrEmpty
                Test-Path ($results.DatabaseScriptPath) | Should -Be $true
                Get-DbaDatabase -SqlInstance $script:instance2 -Database $dbname | Should -BeNullOrEmpty
                Remove-Item $results.DatabaseScriptPath
            }
            It "Should throw when the script output is not specified" {
                $opts = New-DbaDacOption -Action Publish
                # GenerateDeploymentScript is false
                { $dacpac | Publish-DbaDacPackage -DacOption $opts -Database $dbname -SqlInstance $script:instance2 -ScriptOnly -EnableException } | Should -Throw
                $opts.GenerateDeploymentScript = $true
                # GenerateDeploymentScript is true, but no path specified
                { $dacpac | Publish-DbaDacPackage -DacOption $opts -Database $dbname -SqlInstance $script:instance2 -ScriptOnly -EnableException } | Should -Throw
            }
        }
        Context "Bacpac tests" {
            BeforeAll {
                $extractOptions = New-DbaDacOption -Action Export -Type Bacpac
                $bacpac = Export-DbaDacPackage -SqlInstance $script:instance1 -Database $dbname -DacOption $extractOptions -Type Bacpac
            }
            AfterAll {
                if ($bacpac.Path) { Remove-Item -Confirm:$false -Path $bacpac.Path -ErrorAction SilentlyContinue }
            }
            It "Performs an SMO-based deployment" {
                $options = New-DbaDacOption -Action Publish -Type Bacpac
                $results = $bacpac | Publish-DbaDacPackage -Type Bacpac -DacOption $options -Database $dbname -SqlInstance $script:instance2
                $results.Result | Should -BeLike '*Updating database (Complete)*'
                $ids = Invoke-DbaQuery -Database $dbname -SqlInstance $script:instance2 -Query 'SELECT id FROM dbo.example'
                $ids.id | Should -Not -BeNullOrEmpty
            }
            It "Should throw when ScriptOnly is used" {
                { $bacpac | Publish-DbaDacPackage -Database $dbname -SqlInstance $script:instance2 -ScriptOnly -Type Bacpac -EnableException } | Should -Throw
=======

        It "shows that the update is complete" {
            $results = $dacpac | Publish-DbaDacPackage -PublishXml $publishprofile.FileName -Database $dbname -SqlInstance $script:instance2
            $results.Result -match 'Update complete.' | Should Be $true
            if (($dacpac).Path) {
                Remove-Item -Confirm:$false -Path ($dacpac).Path -ErrorAction SilentlyContinue
>>>>>>> 2ec5b761
            }
        }
    }
}<|MERGE_RESOLUTION|>--- conflicted
+++ resolved
@@ -36,7 +36,6 @@
             Remove-DbaDatabase -SqlInstance $script:instance1, $script:instance2 -Database $dbname -Confirm:$false
             Remove-Item -Confirm:$false -Path $publishprofile.FileName -ErrorAction SilentlyContinue
         }
-<<<<<<< HEAD
         AfterEach {
             Remove-DbaDatabase -SqlInstance $script:instance2 -Database $dbname -Confirm:$false
         }
@@ -97,14 +96,6 @@
             }
             It "Should throw when ScriptOnly is used" {
                 { $bacpac | Publish-DbaDacPackage -Database $dbname -SqlInstance $script:instance2 -ScriptOnly -Type Bacpac -EnableException } | Should -Throw
-=======
-
-        It "shows that the update is complete" {
-            $results = $dacpac | Publish-DbaDacPackage -PublishXml $publishprofile.FileName -Database $dbname -SqlInstance $script:instance2
-            $results.Result -match 'Update complete.' | Should Be $true
-            if (($dacpac).Path) {
-                Remove-Item -Confirm:$false -Path ($dacpac).Path -ErrorAction SilentlyContinue
->>>>>>> 2ec5b761
             }
         }
     }
