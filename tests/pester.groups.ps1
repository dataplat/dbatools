--- conflicted
+++ resolved
@@ -34,11 +34,6 @@
         'Remove-DbaLinkedServer',
         'Set-DbaAgentJobStep',   # This outputs the message "[New-DbaAgentJob] Something went wrong creating the job. | Value cannot be null. / Parameter name: newParent" and failes in Describe with "Cannot bind argument to parameter 'SqlInstance' because it is null."
         'Sync-DbaLoginPermission',
-        # tests that fail locally against SQL Server 2022 instances and fail on AppVeyor
-<<<<<<< HEAD
-        'Set-DbaAgentJobStep',   # This outputs the message "[New-DbaAgentJob] Something went wrong creating the job. | Value cannot be null. / Parameter name: newParent" and failes in Describe with "Cannot bind argument to parameter 'SqlInstance' because it is null."
-=======
->>>>>>> 2273d0f8
         'Watch-DbaDbLogin',
         # takes too long
         'Install-DbaSqlWatch',
