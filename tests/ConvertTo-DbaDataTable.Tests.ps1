$CommandName = $MyInvocation.MyCommand.Name.Replace(".Tests.ps1", "")
Write-Host -Object "Running $PSCommandPath" -ForegroundColor Cyan
. "$PSScriptRoot\constants.ps1"

Describe "$CommandName Unit Tests" -Tag 'UnitTests' {
    Context "Validate parameters" {
        [object[]]$params = (Get-Command $CommandName).Parameters.Keys | Where-Object { $_ -notin ('WhatIf', 'Confirm') }
        [object[]]$knownParameters = 'InputObject', 'TimeSpanType', 'SizeType', 'IgnoreNull', 'Raw', 'EnableException'
        $knownParameters += [System.Management.Automation.PSCmdlet]::CommonParameters
        It "Should only contain our specific parameters" {
            (@(Compare-Object -ReferenceObject ($knownParameters | Where-Object {$_}) -DifferenceObject $params).Count ) | Should -Be 0
        }
    }
}

Describe "Testing data table output when using a complex object" {
    $obj = New-Object -TypeName psobject -Property @{
        guid             = [system.guid]'32ccd4c4-282a-4c0d-997c-7b5deb97f9e0'
        timespan         = New-TimeSpan -Start 2016-10-30 -End 2017-04-30
        datetime         = Get-Date -Year 2016 -Month 10 -Day 30 -Hour 5 -Minute 52 -Second 0 -Millisecond 0
        char             = [System.Char]'T'
        true             = $true
        false            = $false
        null             = $null
        string           = "it's a boy."
        UInt64           = [System.UInt64]123456
        dbadatetime      = [dbadatetime[]]$(Get-Date -Year 2024 -Month 05 -Day 19 -Hour 5 -Minute 52 -Second 0 -Millisecond 0)
        dbadatetimeArray = [dbadatetime[]]($(Get-Date -Year 2024 -Month 05 -Day 19 -Hour 5 -Minute 52 -Second 0 -Millisecond 0), $(Get-Date -Year 2024 -Month 05 -Day 19 -Hour 5 -Minute 52 -Second 0 -Millisecond 0).AddHours(1))
        inlining         = [pscustomobject]@{Mission = 'Keep Hank alive'}
        inlining2        = [psobject]@{Mission = 'Keep Hank alive'}
    }

    $innedobj = New-Object -TypeName psobject -Property @{
        Mission = 'Keep Hank alive'
    }

    Add-Member -Force -InputObject $obj -MemberType NoteProperty -Name myObject -Value $innedobj
    $result = ConvertTo-DbaDataTable -InputObject $obj
    
    $firstRow = $result[0].Rows[0]
    Context "Lengths" {
        It 'Count of the result' {
            $result.Count | Should -Be 1
        }
        It 'Count of the Rows' {
            $result.Rows.Count | Should -Be 1
        }
        It 'Count of firstRow' {
            $firstRow.Count | Should -Be 1
        }
        Write-Host -ForegroundColor Magenta "result.GetType $($result.GetType())"
        Write-Host -ForegroundColor Magenta "result.Rows.Count $($result.Rows.Count)"
        Write-Host -ForegroundColor Magenta "firstRow.Count $($firstRow.Count)"
        Write-Host -Fore Magenta "row dump $($firstRow | ConvertTo-Json -Depth 2 | Out-String)"
        Write-Host -Fore Magenta "orig dump $($obj | ConvertTo-Json -Depth 2 | Out-String)"
    }


    Context "Property: guid" {
        It 'Has a column called "guid"' {
            $result.Columns.ColumnName | Should -Contain 'guid'
        }
        It 'Has a [guid] data type on the column "guid"' {
            $firstRow.guid | Should -BeOfType [System.guid]
        }
        It 'Has the following guid: "32ccd4c4-282a-4c0d-997c-7b5deb97f9e0"' {
            $firstRow.guid | Should -Be '32ccd4c4-282a-4c0d-997c-7b5deb97f9e0'
        }
    }

    Context "Property: timespan" {
        It 'Has a column called "timespan"' {
            $result.Columns.ColumnName | Should -Contain 'timespan'
        }
        It 'Has a [long] data type on the column "timespan"' {
            $firstRow.timespan | Should -BeOfType [System.Int64]

        }
        It "Has the following timespan: 15724800000" {
            $firstRow.timespan | Should -Be 15724800000
        }
    }

    Context "Property: datetime" {
        It 'Has a column called "datetime"' {
            $result.Columns.ColumnName | Should -Contain 'datetime'
        }
        It 'Has a [datetime] data type on the column "datetime"' {
            $firstRow.datetime | Should -BeOfType [System.DateTime]
        }
        It "Has the following datetime: 2016-10-30 05:52:00.000" {
            $date = Get-Date -Year 2016 -Month 10 -Day 30 -Hour 5 -Minute 52 -Second 0 -Millisecond 0
            $firstRow.datetime -eq $date | Should -Be $true
        }
    }

    Context "Property: char" {
        It 'Has a column called "char"' {
            $result.Columns.ColumnName | Should -Contain 'char'
        }
        It 'Has a [char] data type on the column "char"' {
            $firstRow.char | Should -BeOfType [System.Char]
        }
        It "Has the following char: T" {
            $firstRow.char | Should -Be "T"
        }
    }

    Context "Property: true" {
        It 'Has a column called "true"' {
            $result.Columns.ColumnName | Should -Contain 'true'
        }
        It 'Has a [bool] data type on the column "true"' {
            $firstRow.true | Should -BeOfType [System.Boolean]
        }
        It "Has the following bool: true" {
            $firstRow.true | Should -Be $true
        }
    }

    Context "Property: false" {
        It 'Has a column called "false"' {
            $result.Columns.ColumnName | Should -Contain 'false'
        }
        It 'Has a [bool] data type on the column "false"' {
            $firstRow.false | Should -BeOfType [System.Boolean]
        }
        It "Has the following bool: false" {
            $firstRow.false | Should -Be $false
        }
    }

    Context "Property: null" {
        It 'Has a column called "null"' {
            $result.Columns.ColumnName | Should -Contain 'null'
        }
        It 'Has a [null] data type on the column "null"' {
            $firstRow.null | Should -BeOfType [System.DBNull]
        }
        It "Has no value" {
            $firstRow.null | Should -BeNullOrEmpty
        }
    }

    Context "Property: string" {
        It 'Has a column called "string"' {
            $result.Columns.ColumnName | Should -Contain 'string'
        }
        It 'Has a [string] data type on the column "string"' {
            $firstRow.string | Should -BeOfType [System.String]
        }
        It "Has the following string: it's a boy." {
            $firstRow.string | Should -Be "it's a boy."
        }
    }

    Context "Property: UInt64" {
        It 'Has a column called "UInt64"' {
            $result.Columns.ColumnName | Should -Contain 'UInt64'
        }
        It 'Has a [UInt64] data type on the column "UInt64"' {
            $firstRow.UInt64 | Should -BeOfType [System.UInt64]
        }
        It "Has the following number: 123456" {
            $firstRow.UInt64 | Should -Be 123456
        }
    }

    Context "Property: myObject" {
        It 'Has a column called "myObject"' {
            $result.Columns.ColumnName | Should -Contain 'myObject'
        }
<<<<<<< HEAD
=======
        It 'Has a [string] data type on the column "myObject" - using firstRow["myObject"]' {
            Write-Host -Fore Magenta "START 'myObject'"
            Write-Host -Fore Magenta "result   type dump $($result.myObject.GetType() | Format-Table | Out-String)"
            Write-Host -Fore Magenta "firstRow type dump $($firstRow.myObject.GetType() | Format-Table | Out-String)"
            Write-Host -Fore Magenta "myObject      dump $($firstRow.myObject | ConvertTo-Json | Out-String)"
            Write-Host -Fore Magenta "END 'myObject'"
            $firstRow["myObject"] | Should -BeOfType [System.String]
            $firstRow.myObject | Should -BeOfType [System.String]
        }
        It 'Has a [string] data type on the column "myObject" - using firstRow.myObject' {
            $firstRow.myObject | Should -BeOfType [System.String]
        }
    }

    Context "Property: inlining" {
        It 'Has a column called "inlining"' {
            $result.Columns.ColumnName | Should -Contain 'inlining'
        }
        It 'Has a [string] data type on the column "inlining"' {
            Write-Host -Fore Magenta "START 'inlining'"
            Write-Host -Fore Magenta "result   type dump $($result.inlining.GetType() | Format-Table | Out-String)"
            Write-Host -Fore Magenta "firstRow type dump $($firstRow.inlining.GetType() | Format-Table | Out-String)"
            Write-Host -Fore Magenta "inlining      dump $($firstRow.inlining | ConvertTo-Json | Out-String)"
            Write-Host -Fore Magenta "END 'inlining'"
            $firstRow['inlining'] | Should -BeOfType [System.String]
            $firstRow.inlining | Should -BeOfType [System.String]
        }
    }

    Context "Property: inlining2" {
        It 'Has a column called "inlining2"' {
            $result.Columns.ColumnName | Should -Contain 'inlining2'
        }
        It 'Has a [string] data type on the column "inlining2"' {
            Write-Host -Fore Magenta "START 'inlining2'"
            Write-Host -Fore Magenta "result   type dump $($result.inlining2.GetType() | Format-Table | Out-String)"
            Write-Host -Fore Magenta "firstRow type dump $($firstRow.inlining2.GetType() | Format-Table | Out-String)"
            Write-Host -Fore Magenta "inlining2     dump $($firstRow.inlining2 | ConvertTo-Json | Out-String)"
            Write-Host -Fore Magenta "END 'inlining2'"
            $firstRow.inlining2 | Should -BeOfType [System.String]
        }
>>>>>>> ff6d692f
    }

    Context "Property: dbadatetime" {
        It 'Has a column called "dbadatetime"' {
            $result.Columns.ColumnName | Should -Contain 'dbadatetime'
        }
        It 'Has a [System.String] data type on the column "myObject"' {
            $firstRow.dbadatetime | Should -BeOfType [System.String]
        }
        It "Has the following dbadatetime: 2024-05-19 05:52:00.000" {
            $date = Get-Date -Year 2024 -Month 5 -Day 19 -Hour 5 -Minute 52 -Second 0 -Millisecond 0
            [datetime]$result.dbadatetime -eq $date | Should -Be $true
        }
    }

    Context "Property: dbadatetimeArray" {
        It 'Has a column called "dbadatetimeArray"' {
            $result.Columns.ColumnName | Should -Contain 'dbadatetimeArray'
        }
        It 'Has a [System.String] data type on the column "myObject"' {
            $firstRow.dbadatetimeArray | Should -BeOfType [System.String]
        }
        It "Has the following dbadatetimeArray converted to strings: 2024-05-19 05:52:00.000, 2024-05-19 06:52:00.000" {
            $string = '2024-05-19 05:52:00.000, 2024-05-19 06:52:00.000'
            $firstRow.dbadatetimeArray -eq $string | Should -Be $true
        }
    }
}

Describe "Testing input parameters" {
    $obj = New-Object -TypeName psobject -Property @{
        timespan = New-TimeSpan -Start 2017-01-01 -End 2017-01-02
    }

    Context "Verifying TimeSpanType" {
        It "Should return '1.00:00:00' when String is used" {
            (ConvertTo-DbaDataTable -InputObject $obj -TimeSpanType String).Timespan | Should -Be '1.00:00:00'
        }
        It "Should return 864000000000 when Ticks is used" {
            (ConvertTo-DbaDataTable -InputObject $obj -TimeSpanType Ticks).Timespan | Should -Be 864000000000
        }
        It "Should return 1 when TotalDays is used" {
            (ConvertTo-DbaDataTable -InputObject $obj -TimeSpanType TotalDays).Timespan | Should -Be 1
        }
        It "Should return 24 when TotalHours is used" {
            (ConvertTo-DbaDataTable -InputObject $obj -TimeSpanType TotalHours).Timespan | Should -Be 24
        }
        It "Should return 86400000 when TotalMilliseconds is used" {
            (ConvertTo-DbaDataTable -InputObject $obj -TimeSpanType TotalMilliseconds).Timespan | Should -Be 86400000
        }
        It "Should return 1440 when TotalMinutes is used" {
            (ConvertTo-DbaDataTable -InputObject $obj -TimeSpanType TotalMinutes).Timespan | Should -Be 1440
        }
        It "Should return 86400 when TotalSeconds is used" {
            (ConvertTo-DbaDataTable -InputObject $obj -TimeSpanType TotalSeconds).Timespan | Should -Be 86400
        }
    }

    Context "Verifying IgnoreNull" {
        # To be able to force null
        function returnnull {
            [CmdletBinding()]
            param ()
            New-Object -TypeName psobject -Property @{ Name = [int]1 }
            $null
            New-Object -TypeName psobject -Property @{ Name = [int]3 }
        }

        function returnOnlynull {
            [CmdletBinding()]
            param ()
            $null
        }

        It "Does not create row if null is in array when IgnoreNull is set" {
            $result = ConvertTo-DbaDataTable -InputObject (returnnull) -IgnoreNull -WarningAction SilentlyContinue
            $result.Rows.Count | Should -Be 2
        }

        It "Does not create row if null is in pipeline when IgnoreNull is set" {
            $result = returnnull | ConvertTo-DbaDataTable -IgnoreNull -WarningAction SilentlyContinue
            $result.Rows.Count | Should -Be 2
        }

        It "Returns empty row when null value is provided (without IgnoreNull)" {
            $result = ConvertTo-DbaDataTable -InputObject (returnnull)
            $result.Name[0] | Should -Be 1
            $result.Name[1].GetType().FullName | Should -Be 'System.DBNull'
            $result.Name[2] | Should -Be 3
        }

        It "Returns empty row when null value is passed in pipe (without IgnoreNull)" {
            $result = returnnull | ConvertTo-DbaDataTable
            $result.Name[0] | Should -Be 1
            $result.Name[1].GetType().FullName | Should -Be 'System.DBNull'
            $result.Name[2] | Should -Be 3
        }
    }

    Context "Verifying Silent" {
        # To be able to force null
        function returnnull {
            New-Object -TypeName psobject -Property @{ Name = 1 }
            $null
            New-Object -TypeName psobject -Property @{ Name = 3 }
        }

        It "Suppresses warning messages when Silent is used" {
            $null = ConvertTo-DbaDataTable -InputObject (returnnull) -IgnoreNull -EnableException -WarningVariable warn -WarningAction SilentlyContinue
            $warn.message -eq $null | Should -Be $true
        }
    }

    Context "Verifying script properties returning null" {

        It "Returns string column if a script property returns null" {
            $myobj = New-Object -TypeName psobject -Property @{ Name = 'Test' }
            $myobj | Add-Member -Force -MemberType ScriptProperty -Name ScriptNothing -Value { $null }
            $r = ConvertTo-DbaDataTable -InputObject $myobj
            ($r.Columns | Where-Object ColumnName -eq ScriptNothing | Select-Object -ExpandProperty DataType).ToString() | Should -Be 'System.String'

        }
    }

    Context "Verifying a datatable gets cloned when passed in" {
        $obj = New-Object -TypeName psobject -Property @{
            col1 = 'col1'
            col2 = 'col2'
        }
        $first = $obj | ConvertTo-DbaDataTable
        $second = $first | ConvertTo-DbaDataTable
        It "Should have the same columns" {
            # does not add ugly RowError,RowState Table, ItemArray, HasErrors
            $firstColumns = ($first.Columns.ColumnName | Sort-Object) -Join ','
            $secondColumns = ($second.Columns.ColumnName | Sort-Object) -Join ','
            $firstColumns | Should -Be $secondColumns
        }
    }
}<|MERGE_RESOLUTION|>--- conflicted
+++ resolved
@@ -36,7 +36,7 @@
 
     Add-Member -Force -InputObject $obj -MemberType NoteProperty -Name myObject -Value $innedobj
     $result = ConvertTo-DbaDataTable -InputObject $obj
-    
+
     $firstRow = $result[0].Rows[0]
     Context "Lengths" {
         It 'Count of the result' {
@@ -170,50 +170,6 @@
         It 'Has a column called "myObject"' {
             $result.Columns.ColumnName | Should -Contain 'myObject'
         }
-<<<<<<< HEAD
-=======
-        It 'Has a [string] data type on the column "myObject" - using firstRow["myObject"]' {
-            Write-Host -Fore Magenta "START 'myObject'"
-            Write-Host -Fore Magenta "result   type dump $($result.myObject.GetType() | Format-Table | Out-String)"
-            Write-Host -Fore Magenta "firstRow type dump $($firstRow.myObject.GetType() | Format-Table | Out-String)"
-            Write-Host -Fore Magenta "myObject      dump $($firstRow.myObject | ConvertTo-Json | Out-String)"
-            Write-Host -Fore Magenta "END 'myObject'"
-            $firstRow["myObject"] | Should -BeOfType [System.String]
-            $firstRow.myObject | Should -BeOfType [System.String]
-        }
-        It 'Has a [string] data type on the column "myObject" - using firstRow.myObject' {
-            $firstRow.myObject | Should -BeOfType [System.String]
-        }
-    }
-
-    Context "Property: inlining" {
-        It 'Has a column called "inlining"' {
-            $result.Columns.ColumnName | Should -Contain 'inlining'
-        }
-        It 'Has a [string] data type on the column "inlining"' {
-            Write-Host -Fore Magenta "START 'inlining'"
-            Write-Host -Fore Magenta "result   type dump $($result.inlining.GetType() | Format-Table | Out-String)"
-            Write-Host -Fore Magenta "firstRow type dump $($firstRow.inlining.GetType() | Format-Table | Out-String)"
-            Write-Host -Fore Magenta "inlining      dump $($firstRow.inlining | ConvertTo-Json | Out-String)"
-            Write-Host -Fore Magenta "END 'inlining'"
-            $firstRow['inlining'] | Should -BeOfType [System.String]
-            $firstRow.inlining | Should -BeOfType [System.String]
-        }
-    }
-
-    Context "Property: inlining2" {
-        It 'Has a column called "inlining2"' {
-            $result.Columns.ColumnName | Should -Contain 'inlining2'
-        }
-        It 'Has a [string] data type on the column "inlining2"' {
-            Write-Host -Fore Magenta "START 'inlining2'"
-            Write-Host -Fore Magenta "result   type dump $($result.inlining2.GetType() | Format-Table | Out-String)"
-            Write-Host -Fore Magenta "firstRow type dump $($firstRow.inlining2.GetType() | Format-Table | Out-String)"
-            Write-Host -Fore Magenta "inlining2     dump $($firstRow.inlining2 | ConvertTo-Json | Out-String)"
-            Write-Host -Fore Magenta "END 'inlining2'"
-            $firstRow.inlining2 | Should -BeOfType [System.String]
-        }
->>>>>>> ff6d692f
     }
 
     Context "Property: dbadatetime" {
