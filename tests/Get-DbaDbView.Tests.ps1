--- conflicted
+++ resolved
@@ -1,12 +1,7 @@
 #Requires -Module @{ ModuleName="Pester"; ModuleVersion="5.0" }
 param(
-<<<<<<< HEAD
-    $ModuleName = "dbatools",
-    $CommandName = "Get-DbaDbView",
-=======
     $ModuleName  = "dbatools",
     $CommandName = "Get-DbaDbView", # Static command name for dbatools
->>>>>>> 55e0e7af
     $PSDefaultParameterValues = $TestConfig.Defaults
 )
 
@@ -40,19 +35,6 @@
 Describe $CommandName -Tag IntegrationTests {
     BeforeAll {
         # We want to run all commands in the BeforeAll block with EnableException to ensure that the test fails if the setup fails.
-<<<<<<< HEAD
-        $PSDefaultParameterValues["*-Dba*:EnableException"] = $true
-
-        $global:server = Connect-DbaInstance -SqlInstance $TestConfig.instance2
-        $global:viewName = ("dbatoolsci_{0}" -f $(Get-Random))
-        $global:viewNameWithSchema = ("dbatoolsci_{0}" -f $(Get-Random))
-        $server.Query("CREATE VIEW $global:viewName AS (SELECT 1 as col1)", "tempdb")
-        $server.Query("CREATE SCHEMA [someschema]", "tempdb")
-        $server.Query("CREATE VIEW [someschema].$global:viewNameWithSchema AS (SELECT 1 as col1)", "tempdb")
-
-        # We want to run all commands outside of the BeforeAll block without EnableException to be able to test for specific warnings.
-        $PSDefaultParameterValues.Remove("*-Dba*:EnableException")
-=======
         $PSDefaultParameterValues['*-Dba*:EnableException'] = $true
 
         # Set variables. They are available in all the It blocks.
@@ -68,18 +50,10 @@
 
         # We want to run all commands outside of the BeforeAll block without EnableException to be able to test for specific warnings.
         $PSDefaultParameterValues.Remove('*-Dba*:EnableException')
->>>>>>> 55e0e7af
     }
 
     AfterAll {
         # We want to run all commands in the AfterAll block with EnableException to ensure that the test fails if the cleanup fails.
-<<<<<<< HEAD
-        $PSDefaultParameterValues["*-Dba*:EnableException"] = $true
-
-        $null = $server.Query("DROP VIEW $global:viewName", "tempdb") -ErrorAction SilentlyContinue
-        $null = $server.Query("DROP VIEW [someschema].$global:viewNameWithSchema", "tempdb") -ErrorAction SilentlyContinue
-        $null = $server.Query("DROP SCHEMA [someschema]", "tempdb") -ErrorAction SilentlyContinue
-=======
         $PSDefaultParameterValues['*-Dba*:EnableException'] = $true
 
         # Cleanup all created objects.
@@ -88,7 +62,6 @@
         $null = $server.Query("DROP SCHEMA [$schemaName]", "tempdb")
 
         # As this is the last block we do not need to reset the $PSDefaultParameterValues.
->>>>>>> 55e0e7af
     }
 
     Context "Command actually works" {
@@ -97,17 +70,12 @@
         }
 
         It "Should have standard properties" {
-<<<<<<< HEAD
-            $expectedProps = @("ComputerName", "InstanceName", "SqlInstance")
-            ($results[0].PsObject.Properties.Name | Where-Object { $PSItem -in $expectedProps } | Sort-Object) | Should -Be ($expectedProps | Sort-Object)
-=======
             $ExpectedProps = @(
                 "ComputerName",
                 "InstanceName",
                 "SqlInstance"
             )
             ($results[0].PsObject.Properties.Name | Where-Object { $PSItem -in $ExpectedProps } | Sort-Object) | Should -Be ($ExpectedProps | Sort-Object)
->>>>>>> 55e0e7af
         }
 
         It "Should get test view: $global:viewName" {
@@ -146,13 +114,8 @@
     Context "Schema parameter (see #9445)" {
         It "Should return just one view with schema 'someschema'" {
             $results = $TestConfig.instance2 | Get-DbaDbView -Database tempdb -Schema "someschema"
-<<<<<<< HEAD
-            ($results | Where-Object Name -eq $global:viewNameWithSchema).Name | Should -Be $global:viewNameWithSchema
-            ($results | Where-Object Schema -ne "someschema").Count | Should -Be 0
-=======
             ($results | Where-Object Name -eq $viewNameWithSchema).Name | Should -Be $viewNameWithSchema
             @($results | Where-Object Schema -ne "someschema").Count | Should -Be 0
->>>>>>> 55e0e7af
         }
     }
 }